#!/usr/bin/env python3

import numpy as np
import tensorflow as tf
import argparse
import copy
import math

import bdataset as BD
import bmodel as BM
import butils as UT

parser = argparse.ArgumentParser()

### Architecture
parser.add_argument('-l', '--architecture', type=int, nargs='*',
                    default=[150, 150, 150, 150, 150, 150, 150, 150, 150, 150],
                    help='size of each hidden layer')

# Regularizer coefficients
parser.add_argument('-r', '--reg', type=float, nargs='*', default=None,
                    help='l2 regularization')

# Plotting options
parser.add_argument('-xy', '--xyPred', type=int, nargs=3, default=[1, 1, 1],
                    help='predict uvp at wall, fluid, and/or data points')

# Model being used for predictions
parser.add_argument('-n', '--name', default=None,
                    help='name of model that is used to make predictions')
parser.add_argument('-p', '--predFrames', type=int, default=100,
                    help='number of frames to predict')
parser.add_argument('-s', '--startFrame', type=int, default=0,
                    help='first frame to predict')
parser.add_argument('-e', '--endFrame', type=int, default=100,
                    help='last frame to predict')
parser.add_argument('-f', '--file', default='../data/bdata.h5',
                    help='the file(s) containing flow velocity training data')
<<<<<<< HEAD
parser.add_argument('-fs', '--fileState', default='../data/bstates_384_1.h5',
                    help='file containing velocity state')
=======
parser.add_argument('-hbc', '--hardBc', default=False, action='store_true',
                    help='use hard boundary condition instead of soft boundary condition')
>>>>>>> e9671ae7

args = parser.parse_args()

assert args.name is not None, 'Must supply model name'
assert args.startFrame <= args.endFrame, 'Start frame must be smaller/equal than/to end frame'

# Ensure correct output size at end of input architecture
args.architecture.append(UT.nDim + 1) # u,v,p

dataSet = BD.BubbleDataSet()
dataSet.restore(args.file)
dataSet.restoreState(args.fileState)
dataSet.prepare_hard_boundary_condition()

bubbleNet = BM.BModel(width=args.architecture, reg=args.reg, hardBc=args.hardBc)
bubbleNet.load_weights(tf.train.latest_checkpoint(args.name)).expect_partial()

size                   = dataSet.get_size()
source                 = dataSet.get_source()
sourceName             = dataSet.get_source_name()
numPredFrames          = args.predFrames
startFrame             = args.startFrame
endFrame               = startFrame + numPredFrames
cmin, cmax             = 0, 1.5
cmap                   = 'jet'
relErrULst, relErrVLst = [], []

assert source in [UT.SRC_FLOWNET, UT.SRC_FLASHX], 'Invalid dataset source'
if source == UT.SRC_FLOWNET:
  worldSize, imageSize, fps, V, L, T = UT.worldSize, UT.imageSize, UT.fps, UT.V, UT.L, UT.T
if source == UT.SRC_FLASHX:
  worldSize, imageSize, fps, V, L, T = UT.worldSize_fx, UT.imageSize_fx, UT.fps_fx, UT.V_fx, UT.L_fx, UT.T_fx

# Generators
predGen = dataSet.generate_predict_pts(0, numPredFrames, worldSize, imageSize, fps, L, T, xyPred=args.xyPred, resetTime=True, zeroMean=False)
uvpPred = bubbleNet.predict(predGen)
predVels = uvpPred[:, :UT.nDim]
predP = copy.deepcopy(uvpPred[:, 2])
#predC = copy.deepcopy(uvpPred[:, 3])

# Convert predvels from dimensionless to world to domain space
if source == UT.SRC_FLOWNET:
  print('--- Dimensionless pred vels ---')
  print(predVels)
  print('Min / max of predVel')
  print('  u  {}, {}'.format(np.min(predVels[:,0]), np.max(predVels[:,0])))
  print('  v  {}, {}'.format(np.min(predVels[:,1]), np.max(predVels[:,1])))
  print('--- World pred vels ---')
  predVels = UT.vel_dimensionless_to_world(predVels, UT.V)
  print(predVels)
  print('Min / max of predVel')
  print('  u  {}, {}'.format(np.min(predVels[:,0]), np.max(predVels[:,0])))
  print('  v  {}, {}'.format(np.min(predVels[:,1]), np.max(predVels[:,1])))
  print('--- Domain pred vels ---')
  predVels = UT.vel_world_to_domain(predVels, UT.worldSize, UT.fps)
  print(predVels)
  print('Min / max of predVel')
  print('  u  {}, {}'.format(np.min(predVels[:,0]), np.max(predVels[:,0])))
  print('  v  {}, {}'.format(np.min(predVels[:,1]), np.max(predVels[:,1])))

# Plots

predVelOffset = 0 # just a helper var to find beginning of next frame in predVels array
for f in range(0, numPredFrames):

  frame = f + startFrame

  uvpBubble = dataSet.get_uvp_bubble(f)
  xytBubble = dataSet.get_xyt_bubble(f)
  uvpFluid  = dataSet.get_uvp_fluid(f)
  xytFluid  = dataSet.get_xyt_fluid(f)
  uvpWalls  = dataSet.get_uvp_walls(f)
  xytWalls  = dataSet.get_xyt_walls(f)

  # Get ground truth xyt and uvp of data, collocation, and / or wall points
  xytOrig, uvpOrig = np.empty(shape=(0, UT.nDim + 1)), np.empty(shape=(0, UT.nDim + 2))
  if args.xyPred[0]:
    # Only use points within boundaries
    mask = dataSet.get_wall_mask(xytBubble)
    xytBubbleMasked = xytBubble[mask]
    uvpBubbleMasked = uvpBubble[mask]
    xytOrig = np.concatenate((xytOrig, xytBubbleMasked))
    uvpOrig = np.concatenate((uvpOrig, uvpBubbleMasked))
  if args.xyPred[1]:
    # Only use points within boundaries
    mask = dataSet.get_wall_mask(xytFluid)
    xytFluidMasked = xytFluid[mask]
    uvpFluidMasked = uvpFluid[mask]
    xytOrig = np.concatenate((xytOrig, xytFluidMasked))
    uvpOrig = np.concatenate((uvpOrig, uvpFluidMasked))
  if args.xyPred[2]:
    xytOrig = np.concatenate((xytOrig, xytWalls))
    uvpOrig = np.concatenate((uvpOrig, uvpWalls))

  # Use coarser plot when plotting collocation points
  arrow_res = 2 if not args.xyPred[1] else 8

  ### Original vel plots
  plotOrig = 1
  if plotOrig:

    origvelGrid = np.zeros((size[0], size[1], UT.nDim + 2))
    origvelMag  = np.zeros((size))

    for xyt, uvp in zip(xytOrig, uvpOrig):
      xi, yi = int(xyt[0]), int(xyt[1])
      origvelMag[yi, xi] = np.sqrt(np.square(uvp[0]) + np.square(uvp[1]))
      origvelGrid[yi, xi] = uvp[:]

    UT.save_image(origvelGrid[:,:,0], '{}/origvels/raw'.format(sourceName), 'origvelsx_raw', frame, cmap='jet')
    UT.save_image(origvelGrid[:,:,1], '{}/origvels/raw'.format(sourceName), 'origvelsy_raw', frame, cmap='jet')
    UT.save_image(origvelMag, '{}/origvels/raw'.format(sourceName), 'origvelsmag_raw', frame)

    if UT.PRINT_DEBUG:
      print('origvel u [{}, {}], v [{}, {}]'.format( \
            np.min(origvelGrid[:,:,0]), np.max(origvelGrid[:,:,0]), \
            np.min(origvelGrid[:,:,1]), np.max(origvelGrid[:,:,1])))
      print('orig velmag [{}, {}]'.format(np.min(origvelMag[:,:]), np.max(origvelMag[:,:])))
      print('orig phi [{}, {}]'.format(np.min(origvelGrid[:,:,2]), np.max(origvelGrid[:,:,2])))
      #print('orig concentration [{}, {}]'.format(np.min(origvelGrid[:,:,3]), np.max(origvelGrid[:,:,3])))

    UT.save_plot(origvelMag, '{}/origvels/plots'.format(sourceName), 'origvelsmag_plt', frame, size=size, cmin=0, cmax=3, cmap=cmap)
    UT.save_plot(origvelGrid[:,:,2], '{}/origvels/plots'.format(sourceName), 'origphi_plt', frame, size=size, cmin=-1.0, cmax=1.0, cmap='jet')
    #UT.save_plot(origvelGrid[:,:,3], '{}/origvels/plots'.format(sourceName), 'origc_plt', frame, size=size, cmin=0.0, cmax=0.1, cmap='jet')

    UT.save_velocity(origvelGrid, '{}/origvels/plots'.format(sourceName), 'velocity_stream', frame, size=size, type='stream')
    UT.save_velocity(origvelGrid, '{}/origvels/plots'.format(sourceName), 'velocity_vector', frame, size=size, type='quiver', arrow_res=arrow_res, cmin=cmin, cmax=cmax, filterZero=True)

  ### Prediction vel plots

  if predVels is not None:

    predvelGrid = np.zeros((size[0], size[1], UT.nDim))
    predvelMag  = np.zeros((size))
    predPGrid   = np.zeros((size))
    #predCGrid   = np.zeros((size))

    cnt = 0
    for xyt in xytOrig:
      xi, yi = int(xyt[0]), int(xyt[1])
      i, j = xi, yi
      vel = predVels[cnt + predVelOffset, :UT.nDim]
      predvelMag[yi, xi] = np.sqrt(np.square(vel[0]) + np.square(vel[1]))
      predvelGrid[yi, xi] = vel
      predPGrid[yi, xi] = predP[cnt + predVelOffset]
      #predCGrid[yi, xi] = predC[cnt + predVelOffset]
      cnt += 1

    # Start of the predvels of next frame
    predVelOffset += cnt

    # Relative error for this frame
    if 0:
      epsMin, epsMax = 0.001, 50.0
      relErrU, residualsU = UT.compute_relative_error(origvelGrid[:,:,0], predvelGrid[:,:,0], xyMasked, epsMin, epsMax)
      relErrV, residualsV = UT.compute_relative_error(origvelGrid[:,:,1], predvelGrid[:,:,1], xyMasked, epsMin, epsMax)
      print('Frame {}: relErrU {}, residualsU: {}'.format(frame, relErrU, residualsU))
      print('Frame {}: relErrV {}, residualsV: {}'.format(frame, relErrV, residualsV))

      relErrULst.append(relErrU)
      relErrVLst.append(relErrV)

    UT.save_image(predvelMag, '{}/predvels/raw'.format(sourceName), 'predvels_raw', frame)
    UT.save_image(predPGrid, '{}/predvels/raw'.format(sourceName), 'predp_raw', frame)
    #UT.save_image(predCGrid, '{}/predvels/raw'.format(sourceName), 'predc_raw', frame)

    if UT.PRINT_DEBUG:
      print('predvel u [{}, {}], v [{}, {}]'.format( \
            np.min(predvelGrid[:,:,0]), np.max(predvelGrid[:,:,0]), \
            np.min(predvelGrid[:,:,1]), np.max(predvelGrid[:,:,1])))
      print('pred velmag [{}, {}]'.format(np.min(predvelMag[:,:]), np.max(predvelMag[:,:])))
      print('pred pressure [{}, {}]'.format(np.min(predPGrid[:,:]), np.max(predPGrid[:,:])))
      #print('pred concentration [{}, {}]'.format(np.min(predCGrid[:,:]), np.max(predCGrid[:,:])))

    UT.save_plot(predvelMag, '{}/predvels/plots'.format(sourceName), 'predvelsmag_plt', frame, size=size, cmin=0, cmax=3, cmap=cmap)
    UT.save_plot(predPGrid, '{}/predvels/plots'.format(sourceName), 'predp_plt', frame, size=size, cmin=-0.1, cmax=0.1)
    #UT.save_plot(predCGrid, '{}/predvels/plots'.format(sourceName), 'predc_plt', frame, size=size, cmin=-0, cmax=0.1, cmap='jet')

    UT.save_velocity(predvelGrid, '{}/predvels/plots'.format(sourceName), 'velocity_stream', frame, size=size, type='stream')
    UT.save_velocity(predvelGrid, '{}/predvels/plots'.format(sourceName), 'velocity_vector', frame, size=size, type='quiver', arrow_res=arrow_res, filterZero=True)

    if UT.FILE_IO:
      # Save predictions
      dictSave = {'velx': predvelGrid[:,:,0], 'vely': predvelGrid[:,:,1]}
      UT.save_array_hdf5(arrays=dictSave, filePrefix='Pred_data_INS_Pool_Boiling', size=size, frame=frame)

      '''
      # Data can later be read and plotted like this:

      # Read predictions
      velsP = np.zeros((size[0], size[1], UT.nDim))
      dictRead = {'velx': velsP[:,:,0], 'vely': velsP[:,:,1]}
      UT.read_array_hdf5(arrays=dictRead, fname='../data/predVels_384_{:04}.h5'.format(frame))

      # Plot predictions that were just read
      UT.save_image(velsP[:,:,0], '../data', 'velPx_read', frame)
      UT.save_velocity(velsP, '../data', 'velP_read', frame, size=size, type='quiver', arrow_res=arrow_res, cmin=cmin, cmax=cmax, filterZero=False)
      UT.save_velocity(velsP, '../data', 'velP_read', frame, size=size, type='mag')
      '''

#print('Mean residual U: {}'.format(np.mean(relErrULst)))
#print('Mean residual V: {}'.format(np.mean(relErrVLst)))


# Optional video export with ffmpeg
if UT.VID_DEBUG:
  fps = 5
  UT.save_video(subdir=origVelDir, name='origvels', imgDir='../img/origvels/', fps=fps)
  UT.save_video(subdir=predVelDir, name='predvels', imgDir='../img/predvels/', fps=fps)
  UT.save_video(subdir=origVelDir, name='origvels_pts', imgDir='../img/origvels/', fps=fps)
  UT.save_video(subdir=predVelDir, name='predvels_pts', imgDir='../img/predvels/', fps=fps)
  UT.save_video(subdir=predVelDir, name='predvels_stream', imgDir='../img/predvels/', fps=fps)
<|MERGE_RESOLUTION|>--- conflicted
+++ resolved
@@ -36,13 +36,10 @@
                     help='last frame to predict')
 parser.add_argument('-f', '--file', default='../data/bdata.h5',
                     help='the file(s) containing flow velocity training data')
-<<<<<<< HEAD
 parser.add_argument('-fs', '--fileState', default='../data/bstates_384_1.h5',
                     help='file containing velocity state')
-=======
 parser.add_argument('-hbc', '--hardBc', default=False, action='store_true',
                     help='use hard boundary condition instead of soft boundary condition')
->>>>>>> e9671ae7
 
 args = parser.parse_args()
 
