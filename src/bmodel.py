#!/usr/bin/env python3

import tensorflow as tf
import numpy as np
import math

from tensorflow import keras
from blayers import *

import butils as UT

np.random.seed(2022)
tf.random.set_seed(2022)

''' --- TODO ---
strategy = tf.distribute.MirroredStrategy()
'''

class BModel(keras.Model):
<<<<<<< HEAD
  def __init__(self, width=[150, 150, 150, 150, 150, 150, 150, 150, 150, 150, 3], \
               alpha=[1.0, 1.0], beta=[1e-2, 1e-2, 1e-2, 1e-2], gamma=[1e-4, 1e-4, 0.0], delta=[1.0], \
               reg=None, saveGradStat=False, Re=1.0e3, Pe=5.0, initialCondition=False, **kwargs):
=======
  def __init__(self, width=[150, 150, 150, 150, 150, 150, 150, 150, 150, 150, 3],\
               alpha=[1.0, 1.0, 0.0], beta=[1e-2, 1e-2, 1e-2], gamma=[1e-4, 1e-4, 0.0],\
               reg=None, saveGradStat=False, Re=3.5e4, hardBc=False, **kwargs):
>>>>>>> e9671ae7
    super(BModel, self).__init__(**kwargs)
    print('Creating Model with alpha={}, beta={}, gamma={}, Re={}'.format( \
          alpha, beta, gamma, Re))

    self.width = width
    self.reg   = reg
    act = 'tanh'
    if reg == None:
      self.mlp = DenseLayers(width=width, act=act, last_linear=True)
    else:
      self.mlp = DenseLayers(width=width, reg=reg, act=act, last_linear=True)
    # Coefficient for data and pde loss
    self.alpha = alpha
    self.beta  = beta
    self.gamma = gamma
    self.delta = delta
    self.Re    = Re
<<<<<<< HEAD
    self.Pe    = Pe
    self.initialCondition = initialCondition
=======
    self.hardBc = hardBc
>>>>>>> e9671ae7
    # ---- dicts for metrics and statistics ---- #
    # Save gradients' statistics per layer
    self.saveGradStat = saveGradStat
    # Create metrics
    self.trainMetrics = {}
    self.validMetrics = {}
    # add metrics
    names = ['loss', 'uMse', 'vMse', 'cMse', 'pde0', 'pde1', 'pde2', 'pde3', 'uMae', 'vMae', 'cMae', 'uMseWalls', 'vMseWalls', 'pMseWalls']
    for key in names:
      self.trainMetrics[key] = keras.metrics.Mean(name='train_'+key)
      self.validMetrics[key] = keras.metrics.Mean(name='valid_'+key)
    ## add metrics for layers' weights, if save_grad_stat is required
    ## i even for weights, odd for bias
    if self.saveGradStat:
      for i in range(len(width)):
        for prefix in ['u_', 'v_', 'c_', 'pde0_', 'pde1_', 'pde2_', 'pde3_', 'uWalls_', 'vWalls_', 'pWalls_']:
          for suffix in ['w_avg', 'w_std', 'b_avg', 'b_std']:
            key = prefix + repr(i) + suffix
            self.trainMetrics[key] = keras.metrics.Mean(name='train '+key)
    # Statistics
    self.trainStat = {}
    self.validStat = {}


  def call(self, inputs, training=False):
    '''
    inputs: [xy, t, state, uvp]
    '''
    xy    = inputs[0]
    t     = inputs[1]
    state = inputs[2]
    vel   = inputs[3]

    xyt  = tf.concat([xy, t, state], axis=1)
    uvp = self.mlp(xyt)

    # The dimensionless size of a single pixel and the domain
    pixelSize = UT.get_pixelsize_dimensionless(UT.worldSize_fx, UT.imageSize_fx, UT.L_fx)
    domainSize = pixelSize * (UT.imageSize_fx-1)
    domainSizeFull = pixelSize * UT.imageSize_fx

    # Use hard boundary condition
    # Reproduces exact values in boundary and filter networks effects near boundaries
<<<<<<< HEAD
    withHardBc = 1
    if withHardBc:
      xyBc    = inputs[4]
      uvBc    = inputs[5]
      validBc = inputs[6]
=======
    if self.hardBc:
      xyBc    = inputs[3]
      uvBc    = inputs[4]
      validBc = inputs[5]
>>>>>>> e9671ae7

      # Normalize to [0,1] for IDW calculation
      xy /= domainSize
      xyBc /= domainSize
      x, y = xy[:,0], xy[:,1]

      # (1) Construct g. Gives exact bc in boundary cells, IDW interpolation value at every interior point
      eps  = 1.0e-10
      xyExp = tf.expand_dims(xy, axis=1)            # [nBatch, 1, nDim]
      dist = tf.square(xyExp - xyBc)                # [nBatch, nXyBc, nDim]
      dist = tf.reduce_sum(dist, axis=-1)           # [nBatch, nxyBc]
      #dist = tf.math.sqrt(dist)                    # [nBatch, nXyBc]
      wi = tf.pow(1.0 / (dist + eps), 2)            # [nBatch, nXyBc]
      wi = wi * validBc                             # [nBatch, nXyBc]
      wi = tf.expand_dims(wi, axis=-1)              # [nBatch, nxyBc, 1]
      denom = tf.reduce_sum(wi, axis=1)             # [nBatch, 1, nDim]
      numer = tf.reduce_sum(wi * uvBc, axis=1)      # [nBatch, 1, nDim]
      g = numer / denom                             # [nBatch, nDim]

      # (2) Construct phi. Zero in boundary cells, getting more positive at interior points

      # Use hard boundary along domain walls and/or bubble interface?
      withWallsBc, withBubbleBc = 1, 0
      phiWalls, phiBubble = np.inf, np.inf # Init levelsets with +inf

      # Construct levelset for wall boundary
      if withWallsBc:
        phiWalls = x * (1-x) * y * (1-y) # Filter function for all 4 domain boundaries

        # Alternative functions for phi
        # (A) Based on exp function
        #fac = 2
        #phiWalls = (-fac**2*tf.pow((x-0.5), fac) + 1) * (-fac**2*tf.pow((x-0.5), fac) + 1) * \
        #           (-fac**2*tf.pow((y-0.5), fac) + 1) * (-fac**2*tf.pow((y-0.5), fac) + 1)
        # (B) Based on tanh function
        #phiWalls = (0.5*(tf.math.tanh(-13*(x-.5)-4) * tf.math.tanh(13*(x-.5)-4)+1)) * (0.5*(tf.math.tanh(-13*(y-.5)-4) * tf.math.tanh(13*(y-.5)-4)+1))
        # (C) Based on tanh function (open top)
        #phiWalls = (0.5*(tf.math.tanh(-13*(x-.5)-4) * tf.math.tanh(13*(x-.5)-4)+0.986614)) * (0.5*(tf.math.tanh(13*(y-.5)+4)+0.986614))

      # Construct levelset for bubble boundary
      if withBubbleBc:
        phiV = inputs[8]
        phiBubble = (tf.abs(phiV) / domainSizeFull) # TODO: Add phi from bubble bc

      # Join domain and bubble boundary levelsets
      phi = tf.math.minimum(phiBubble, phiWalls)

      # Assemble g and phi with uvp
      uv, p = uvp[:,:2], uvp[:,2]#, uvp[:,3]
      phi   = tf.expand_dims(phi, axis=-1)
      uv    = g + uv * phi                 # [nBatch, nDim]
      p     = tf.expand_dims(p, axis=-1)   # [nBatch, 1]

      uvp  = tf.concat([uv, p], axis=-1)  # [nBatch, nDim + 1]
      #uvp  = tf.concat([uv, p, c], axis=-1)  # [nBatch, nDim + 1]

    return uvp


  def record_layer_gradient(self, grads, baseName):
    '''
    record the average and standard deviation of each layer's
    weights and biases
    '''
    for i, g in enumerate(grads):
      if g != None:
        l = i // 2
        parameter = 'w' if i%2==0 else 'b'
        prefix = baseName + '_{:d}{}_'.format(l,parameter)
        gAbs = tf.abs(g)
        gAvg = tf.reduce_mean(gAbs)
        gStd = tf.reduce_mean(tf.square(gAbs - gAvg))
        self.trainMetrics[prefix+'avg'].update_state(gAvg)
        self.trainMetrics[prefix+'std'].update_state(gStd)


  def compute_losses(self, xy, t, w, phi, c, state, uv, xyBc, uvBc, validBc):

    cTrue = tf.squeeze(tf.transpose(c))

    # Track computation for 2nd derivatives
    with tf.GradientTape(watch_accessed_variables=False,persistent=True) as tape2:
      tape2.watch(xy)
      # Track computation for 1st derivatives
      with tf.GradientTape(watch_accessed_variables=False, persistent=True) as tape1, \
           tf.GradientTape(watch_accessed_variables=False, persistent=True) as tape0:
        tape1.watch(xy)
        tape0.watch(t)
        uvpPred = self([xy, t, state, uv, xyBc, uvBc, validBc, w, phi, c], training=True)
        uPred   = uvpPred[:,0]
        vPred   = uvpPred[:,1]
        pPred   = uvpPred[:,2]
        #cPred   = uvpPred[:,3]

      # 1st order derivatives
      u_grad = tape1.gradient(uPred, xy)
      v_grad = tape1.gradient(vPred, xy)
      p_grad = tape1.gradient(pPred, xy)
      #c_grad = tape1.gradient(cPred, xy)
      u_x, u_y = u_grad[:,0], u_grad[:,1]
      v_x, v_y = v_grad[:,0], v_grad[:,1]
      p_x, p_y = p_grad[:,0], p_grad[:,1]
      #c_x, c_y = c_grad[:,0], c_grad[:,1]
      u_t = tape0.gradient(uPred, t)
      v_t = tape0.gradient(vPred, t)
      #c_t = tape0.gradient(cPred, t)
      del tape1
      del tape0
    # 2nd order derivatives
    u_xx = tape2.gradient(u_x, xy)[:,0]
    u_yy = tape2.gradient(u_y, xy)[:,1]
    v_xx = tape2.gradient(v_x, xy)[:,0]
    v_yy = tape2.gradient(v_y, xy)[:,1]
    #c_xx = tape2.gradient(c_x, xy)[:,0]
    #c_yy = tape2.gradient(c_y, xy)[:,1]
    del tape2

<<<<<<< HEAD
    # Must match shape of u_x, u_y, ...
    u_t = tf.squeeze(tf.transpose(u_t))
    v_t = tf.squeeze(tf.transpose(v_t))
    #c_t = tf.squeeze(tf.transpose(c_t))

    # Ensure id array has no redundant dims
=======
    # Match shape of u_x, u_y, etc (i.e. horizontal row vec)
    u_t = tf.squeeze(tf.transpose(u_t))
    v_t = tf.squeeze(tf.transpose(v_t))

    # Compute data loss
>>>>>>> e9671ae7
    w = tf.squeeze(w)

    # Compute data loss
    dataMask = tf.cast(tf.equal(w, 4), tf.float32)
    nDataPoint = tf.reduce_sum(dataMask) + 1.0e-10
    cMse = 0#tf.reduce_sum(tf.square(cTrue - cPred) * dataMask) / nDataPoint

    # Compute interface loss
    ifaceMask = tf.cast(tf.equal(w, 1), tf.float32)
    nIfacePoint = tf.reduce_sum(ifaceMask) + 1.0e-10
    uMse = tf.reduce_sum(tf.square(uv[:,0] - uPred) * ifaceMask) / nIfacePoint
    vMse = tf.reduce_sum(tf.square(uv[:,1] - vPred) * ifaceMask) / nIfacePoint

    # Compute PDE loss (2D Navier Stokes: 0 continuity, 1-2 momentum)
    pdeTrue = 0.0
    Re, Pe  = self.Re, self.Pe
    pde0    = u_x + v_y
    pde1    = u_t + uPred*u_x + vPred*u_y + p_x - (1/Re)*(u_xx + u_yy)
    pde2    = v_t + uPred*v_x + vPred*v_y + p_y - (1/Re)*(v_xx + v_yy)
    #pde3    = c_t + uPred*c_x + vPred*c_y       - (1/Pe)*(c_xx + c_yy)

    # Add initial condition loss to data loss
    initCondMask = tf.cast(tf.equal(w, 3), tf.float32)
    nInitCondPoint = tf.reduce_sum(initCondMask) + 1.0e-10
    uMse += tf.reduce_sum(tf.square(uv[:,0] - uPred) * initCondMask) / nInitCondPoint
    vMse += tf.reduce_sum(tf.square(uv[:,1] - vPred) * initCondMask) / nInitCondPoint

    # Compute PDE loss
    colMask = tf.cast(tf.equal(w, 0), tf.float32)
    nPdePoint = tf.reduce_sum(colMask) + 1.0e-10
    pdeMse0 = tf.reduce_sum(tf.square(pdeTrue - pde0) * colMask) / nPdePoint
    pdeMse1 = tf.reduce_sum(tf.square(pdeTrue - pde1) * colMask) / nPdePoint
    pdeMse2 = tf.reduce_sum(tf.square(pdeTrue - pde2) * colMask) / nPdePoint
    pdeMse3 = 0 #tf.reduce_sum(tf.square(pdeTrue - pde3) * dataMask) / nDataPoint

    # Compute domain wall loss for velocity
    wallMask = tf.cast(tf.equal(w, 20), tf.float32)  # left
    wallMask += tf.cast(tf.equal(w, 21), tf.float32) # top
    wallMask += tf.cast(tf.equal(w, 22), tf.float32) # right
    wallMask += tf.cast(tf.equal(w, 23), tf.float32) # bottom
    nWallsPoint = tf.reduce_sum(wallMask) + 1.0e-10
    # Impose ground truth velocity bc
    velocityTrue = 0
    uMseWalls = tf.reduce_sum(tf.square(uv[:,0] - uPred) * wallMask) / nWallsPoint
    vMseWalls = tf.reduce_sum(tf.square(uv[:,1] - vPred) * wallMask) / nWallsPoint

    # Compute domain wall loss for pressure
    wallMask = tf.cast(tf.equal(w, 21), tf.float32) # top
    nWallsPoint = tf.reduce_sum(wallMask) + 1.0e-10
    # Impose zero-pressure bc
    pressureTrue = 0
    pMseWalls = tf.reduce_sum(tf.square(pressureTrue - pPred) * wallMask) / nWallsPoint

    return uvpPred, uMse, vMse, cMse, pdeMse0, pdeMse1, pdeMse2, pdeMse3, uMseWalls, vMseWalls, pMseWalls


  def train_step(self, data):
    # A batch of points has ...
    xy      = data[0][0] # xy positions
    t       = data[0][1] # timestamps
    state   = data[0][2] # velocity state vector
    uv      = data[0][3] # uv velocities
    xyBc    = data[0][4] # xy positions of all bc points
    uvBc    = data[0][5] # uv velocities of all bc points
    validBc = data[0][6] # binary value indicating if bc points is valid
    w       = data[0][7] # id of the point (e.g. collocation, wall, ...)
    phi     = data[0][8] # SDF value
    c       = data[0][9] # concentration scalar

    with tf.GradientTape(persistent=True) as tape0:
      # Compute the data loss for u, v and pde losses for
      # continuity (0) and NS (1-2)
      uvpPred, uMse, vMse, cMse, pdeMse0, pdeMse1, pdeMse2, pdeMse3, uMseWalls, vMseWalls, pMseWalls = \
        self.compute_losses(xy, t, w, phi, c, state, uv, xyBc, uvBc, validBc)
      # replica's loss, divided by global batch size
      loss  = ( self.alpha[0]*uMse   + self.alpha[1]*vMse \
              + self.beta[0]*pdeMse0 + self.beta[1]*pdeMse1 + self.beta[2]*pdeMse2 + self.beta[3]*pdeMse3 \
              + self.gamma[0]*uMseWalls + self.gamma[1]*vMseWalls + self.gamma[2]*pMseWalls \
              + self.delta[0]*cMse)
      loss += tf.add_n(self.losses)
      loss  = loss #/ strategy.num_replicas_in_sync
    # update gradients
    if self.saveGradStat:
      uMseGrad      = tape0.gradient(uMse,      self.trainable_variables)
      vMseGrad      = tape0.gradient(vMse,      self.trainable_variables)
      cMseGrad      = tape0.gradient(cMse,      self.trainable_variables)
      pdeMse0Grad   = tape0.gradient(pdeMse0,   self.trainable_variables)
      pdeMse1Grad   = tape0.gradient(pdeMse1,   self.trainable_variables)
      pdeMse2Grad   = tape0.gradient(pdeMse2,   self.trainable_variables)
      pdeMse3Grad   = tape0.gradient(pdeMse3,   self.trainable_variables)
      uMseWallsGrad = tape0.gradient(uMseWalls, self.trainable_variables)
      vMseWallsGrad = tape0.gradient(vMseWalls, self.trainable_variables)
      pMseWallsGrad = tape0.gradient(pMseWalls, self.trainable_variables)
    lossGrad = tape0.gradient(loss, self.trainable_variables)
    del tape0

    # ---- Update parameters ---- #
    self.optimizer.apply_gradients(zip(lossGrad, self.trainable_variables))

    # ---- Update metrics and statistics ---- #
    # Track loss and mae
    self.trainMetrics['loss'].update_state(loss)#*strategy.num_replicas_in_sync)
    self.trainMetrics['uMse'].update_state(uMse)
    self.trainMetrics['vMse'].update_state(vMse)
    self.trainMetrics['cMse'].update_state(cMse)
    self.trainMetrics['pde0'].update_state(pdeMse0)
    self.trainMetrics['pde1'].update_state(pdeMse1)
    self.trainMetrics['pde2'].update_state(pdeMse2)
    self.trainMetrics['pde3'].update_state(pdeMse3)
    self.trainMetrics['uMseWalls'].update_state(uMseWalls)
    self.trainMetrics['vMseWalls'].update_state(vMseWalls)
    self.trainMetrics['pMseWalls'].update_state(pMseWalls)

    w = tf.squeeze(w)
    ifaceMask = tf.cast(tf.equal(w, 1), tf.float32)
    initCondMask = tf.cast(tf.equal(w, 3), tf.float32)
    uvMask = ifaceMask + initCondMask
    nIfacePoint = tf.reduce_sum(ifaceMask) + 1.0e-10
    nInitCondPoint = tf.reduce_sum(initCondMask) + 1.0e-10
    nUvPoints = nIfacePoint + nInitCondPoint
    uMae = tf.reduce_sum(tf.abs((uv[:,0] - uvpPred[:,0]) * uvMask)) / nUvPoints
    vMae = tf.reduce_sum(tf.abs((uv[:,1] - uvpPred[:,1]) * uvMask)) / nUvPoints

    #dataMask = tf.cast(tf.equal(w, 4), tf.float32)
    #nDataPoint = tf.reduce_sum(dataMask) + 1.0e-10
    #cPred = uvpPred[:,3]
    #cTrue = tf.squeeze(tf.transpose(c))
    cMae = 0#tf.reduce_sum(tf.abs((cTrue - cPred) * dataMask)) / nDataPoint

    self.trainMetrics['uMae'].update_state(uMae)
    self.trainMetrics['vMae'].update_state(vMae)
    self.trainMetrics['cMae'].update_state(cMae)
    # track gradients coefficients
    if self.saveGradStat:
      self.record_layer_gradient(uMseGrad, 'u_')
      self.record_layer_gradient(vMseGrad, 'v_')
      self.record_layer_gradient(cMseGrad, 'c_')
      self.record_layer_gradient(pdeMse0Grad, 'pde0_')
      self.record_layer_gradient(pdeMse1Grad, 'pde1_')
      self.record_layer_gradient(pdeMse2Grad, 'pde2_')
      self.record_layer_gradient(pdeMse3Grad, 'pde3_')
      self.record_layer_gradient(uMseWallsGrad, 'uWalls_')
      self.record_layer_gradient(vMseWallsGrad, 'vWalls_')
      self.record_layer_gradient(pMseWallsGrad, 'pWalls_')
    for key in self.trainMetrics:
      self.trainStat[key] = self.trainMetrics[key].result()
    return self.trainStat


  def test_step(self, data):
    xy      = data[0][0]
    t       = data[0][1]
    state   = data[0][2]
    uv      = data[0][3]
    xyBc    = data[0][4]
    uvBc    = data[0][5]
    validBc = data[0][6]
    w       = data[0][7]
    phi     = data[0][8]
    c       = data[0][9]

    # Compute the data and pde losses
    uvpPred, uMse, vMse, cMse, pdeMse0, pdeMse1, pdeMse2, pdeMse3, uMseWalls, vMseWalls, pMseWalls = \
      self.compute_losses(xy, t, w, phi, c, state, uv, xyBc, uvBc, validBc)
    # replica's loss, divided by global batch size
    loss  = ( self.alpha[0]*uMse   + self.alpha[1]*vMse \
            + self.beta[0]*pdeMse0 + self.beta[1]*pdeMse1 + self.beta[2]*pdeMse2 + self.beta[3]*pdeMse3 \
            + self.gamma[0]*uMseWalls + self.gamma[1]*vMseWalls + self.gamma[2]*pMseWalls \
            + self.delta[0]*cMse)

    # Track loss and mae
    self.validMetrics['loss'].update_state(loss)
    self.validMetrics['uMse'].update_state(uMse)
    self.validMetrics['vMse'].update_state(vMse)
    self.validMetrics['cMse'].update_state(cMse)
    self.validMetrics['pde0'].update_state(pdeMse0)
    self.validMetrics['pde1'].update_state(pdeMse1)
    self.validMetrics['pde2'].update_state(pdeMse2)
    self.validMetrics['pde3'].update_state(pdeMse3)
    self.validMetrics['uMseWalls'].update_state(uMseWalls)
    self.validMetrics['vMseWalls'].update_state(vMseWalls)
    self.validMetrics['pMseWalls'].update_state(pMseWalls)

    w = tf.squeeze(w)
    ifaceMask = tf.cast(tf.equal(w, 1), tf.float32)
    initCondMask = tf.cast(tf.equal(w, 3), tf.float32)
    uvMask = ifaceMask + initCondMask
    nIfacePoint = tf.reduce_sum(ifaceMask) + 1.0e-10
    nInitCondPoint = tf.reduce_sum(initCondMask) + 1.0e-10
    nUvPoints = nIfacePoint + nInitCondPoint
    uMae = tf.reduce_sum(tf.abs((uv[:,0] - uvpPred[:,0]) * uvMask)) / nUvPoints
    vMae = tf.reduce_sum(tf.abs((uv[:,1] - uvpPred[:,1]) * uvMask)) / nUvPoints

    #dataMask = tf.cast(tf.equal(w, 4), tf.float32)
    #nDataPoint = tf.reduce_sum(dataMask) + 1.0e-10
    #cPred = uvpPred[:,3]
    #cTrue = tf.squeeze(tf.transpose(c))
    cMae = 0#tf.reduce_sum(tf.abs((cTrue - cPred) * dataMask)) / nDataPoint

    self.validMetrics['uMae'].update_state(uMae)
    self.validMetrics['vMae'].update_state(vMae)
    self.validMetrics['cMae'].update_state(cMae)

    for key in self.validMetrics:
      self.validStat[key] = self.validMetrics[key].result()
    return self.validStat


  def reset_metrics(self):
    for key in self.trainMetrics:
      self.trainMetrics[key].reset_states()
    for key in self.validMetrics:
      self.validMetrics[key].reset_states()


  @property
  def metrics(self):
    return [self.trainMetrics[key] for key in self.trainMetrics] \
         + [self.validMetrics[key] for key in self.validMetrics]


  def summary(self):
    nVar = 0
    for t in self.trainable_variables:
      print(t.name, t.shape)
      nVar += tf.reduce_prod(t.shape)
    print('{} trainable variables'.format(nVar))


  def preview(self):
    print('--------------------------------')
    print('Model preview')
    print('--------------------------------')
    print('Fully connected network: {}'.format(self.width))
    #print(self.width)
    print('Layer regularization: {}'.format(self.reg))
    #print(self.reg)
    print('Coefficients for interface loss {} {}'.format(\
          self.alpha[0], self.alpha[1]))
    print('Coefficients for pde residual {} {} {} {}'.format(\
          self.beta[0], self.beta[1], self.beta[2], self.beta[3]))
    print('Coefficients for domain wall loss {} {} {}'.format(\
          self.gamma[0], self.gamma[1], self.gamma[2]))
    print('Coefficients for data loss {}'.format(\
          self.delta[0]))
    print('--------------------------------')<|MERGE_RESOLUTION|>--- conflicted
+++ resolved
@@ -17,15 +17,9 @@
 '''
 
 class BModel(keras.Model):
-<<<<<<< HEAD
   def __init__(self, width=[150, 150, 150, 150, 150, 150, 150, 150, 150, 150, 3], \
                alpha=[1.0, 1.0], beta=[1e-2, 1e-2, 1e-2, 1e-2], gamma=[1e-4, 1e-4, 0.0], delta=[1.0], \
-               reg=None, saveGradStat=False, Re=1.0e3, Pe=5.0, initialCondition=False, **kwargs):
-=======
-  def __init__(self, width=[150, 150, 150, 150, 150, 150, 150, 150, 150, 150, 3],\
-               alpha=[1.0, 1.0, 0.0], beta=[1e-2, 1e-2, 1e-2], gamma=[1e-4, 1e-4, 0.0],\
-               reg=None, saveGradStat=False, Re=3.5e4, hardBc=False, **kwargs):
->>>>>>> e9671ae7
+               reg=None, saveGradStat=False, Re=1.0e3, Pe=5.0, hardBc=False, **kwargs):
     super(BModel, self).__init__(**kwargs)
     print('Creating Model with alpha={}, beta={}, gamma={}, Re={}'.format( \
           alpha, beta, gamma, Re))
@@ -43,12 +37,8 @@
     self.gamma = gamma
     self.delta = delta
     self.Re    = Re
-<<<<<<< HEAD
     self.Pe    = Pe
-    self.initialCondition = initialCondition
-=======
     self.hardBc = hardBc
->>>>>>> e9671ae7
     # ---- dicts for metrics and statistics ---- #
     # Save gradients' statistics per layer
     self.saveGradStat = saveGradStat
@@ -92,18 +82,10 @@
 
     # Use hard boundary condition
     # Reproduces exact values in boundary and filter networks effects near boundaries
-<<<<<<< HEAD
-    withHardBc = 1
-    if withHardBc:
+    if self.hardBc:
       xyBc    = inputs[4]
       uvBc    = inputs[5]
       validBc = inputs[6]
-=======
-    if self.hardBc:
-      xyBc    = inputs[3]
-      uvBc    = inputs[4]
-      validBc = inputs[5]
->>>>>>> e9671ae7
 
       # Normalize to [0,1] for IDW calculation
       xy /= domainSize
@@ -221,20 +203,12 @@
     #c_yy = tape2.gradient(c_y, xy)[:,1]
     del tape2
 
-<<<<<<< HEAD
-    # Must match shape of u_x, u_y, ...
+    # Match shape of u_x, u_y, etc (i.e. horizontal row vec)
     u_t = tf.squeeze(tf.transpose(u_t))
     v_t = tf.squeeze(tf.transpose(v_t))
     #c_t = tf.squeeze(tf.transpose(c_t))
 
     # Ensure id array has no redundant dims
-=======
-    # Match shape of u_x, u_y, etc (i.e. horizontal row vec)
-    u_t = tf.squeeze(tf.transpose(u_t))
-    v_t = tf.squeeze(tf.transpose(v_t))
-
-    # Compute data loss
->>>>>>> e9671ae7
     w = tf.squeeze(w)
 
     # Compute data loss
