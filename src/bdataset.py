#!/usr/bin/env python3

import h5py as h5
import os.path
import sys
import copy
import numpy as np
import random as rn
import warnings
try:
  import boxkit.api as boxkit
  haveBoxkit = True
except ImportError:
  warnings.warn('Boxkit not found. Creating datasets from flashx source will not be possible.')
  haveBoxkit = False

import butils as UT

rn.seed(2022)
np.random.seed(2022)

class BubbleDataSet:

  FLAG_FLUID = 0
  FLAG_BUBBLE = 1
  FLAG_VISITED = 1

  N_IN_VAR = 3 # x, y, t
  N_OUT_VAR = 3 # u, v, phi, scalar

  def __init__(self, fName='', startFrame=0, endFrame=399, dim=2, \
<<<<<<< HEAD
               wallPoints=-1, colPoints=-1, ifacePoints=-1, icondPoints=-1, dataPoints=-1, \
               walls=[1,1,1,1], interface=1, source=UT.SRC_FLASHX):
=======
               wallPoints=-1, colPoints=-1, ifacePoints=-1, icondPoints=-1, walls=[1,1,1,1], \
               interface=1, source=UT.SRC_FLASHX):
>>>>>>> b628a07b
    assert dim == 2, "Only supporting 2D datasets"
    self.fName        = fName
    self.dim          = dim
    self.size         = np.zeros(self.dim, dtype=int)
    self.isLoaded     = False
    self.startFrame   = startFrame
    self.endFrame     = endFrame
    self.nTotalFrames = endFrame - startFrame + 1 # Include start and end frame
    self.walls        = walls
    self.interface    = interface
    self.source       = source
    self.sourceName   = ''
    self.phiInit      = 99 # Initial levelset value
    # Lists to count number of cells per frame
    self.nBubble = []
    self.nFluid     = []
    self.nWalls     = []
    # Requested number of points
    self.nColPnt   = colPoints
    self.nWallPnt  = wallPoints
    self.nIfacePnt = ifacePoints
    self.nIcondPnt = icondPoints
    self.nDataPnt  = dataPoints
    # Array to store ground truth data (after processing .flo input)
    self.rawData   = None # [frames, width, height, N_OUT_VAR]
    # Arrays to store processed data (after processing ground truth)
    self.xytBubble = None # [nSamples, N_IN_VAR]
    self.uvpBubble = None # [nSamples, N_OUT_VAR]
    self.xytFluid  = None # [nSamples, N_IN_VAR]
    self.uvpFluid  = None # [nSamples, N_OUT_VAR]
    self.xytDomain = None # [nSamples, N_IN_VAR]
    self.uvpDomain = None # [nSamples, N_OUT_VAR]
    self.idDomain  = None # [nSamples]
    # Arrays to store selection of points
    self.xytCol   = None # [nColPnt,  N_IN_VAR]
    self.uvpCol   = None # [nColPnt,  N_OUT_VAR]
    self.xytIface = None # [nIfacePnt, N_IN_VAR]
    self.uvpIface = None # [nIfacePnt, N_OUT_VAR]
    self.xytWalls = None # [nWallPnt, N_IN_VAR]
    self.uvpWalls = None # [nWallPnt, N_OUT_VAR]
    self.idWalls  = None # [nWallPnt]
    self.xytIcond = None # [nIcondPnt, N_IN_VAR]
    self.uvpIcond = None # [nIcondPnt, N_OUT_VAR]
    self.xytData  = None # [nDataPnt, N_IN_VAR]
    self.uvpData  = None # [nDataPnt, N_OUT_VAR]
    # Arrays to store velocity state
    self.stateVel = None # [nTotalFrames, latentDim]
    self.latentDim = 9216 # Adjust according to latent vector
    self.nTotalFramesState = 100 # Adjust according to latent vector
    # Arrays to store boundary condition per frame
    self.xytDataBc   = None # [nTotalFrames, max(nBubble), N_IN_VAR]
    self.uvpDataBc   = None # [nTotalFrames, max(nBubble), N_OUT_VAR]
    self.validDataBc = None # [nTotalFrames, max(nWalls) + max(nBubble)]
    # Arrays to store (shuffled) mix of data and collocation points
    self.uvpBatch = None
    self.xytBatch = None
    self.idBatch  = None
    # Resolution of collocation points (only use every other points as col point)
    self.colRes = 1
    # FlashX
    self.pshape = [] # Num of points per block in each dimension
    self.bshape = [] # Num of blocks in each dimension


  def _load_flashx(self, filter=True):
    assert haveBoxkit, 'Boxkit has not been imported. Cannot load FlashX data'

    frame = self.startFrame
    fNameExact = self.fName % frame
    cnt = 0 # Frame counter
    allocArrays = True

    while os.path.exists(fNameExact) and frame <= self.endFrame:
      UT.print_progress(cnt, self.nTotalFrames)

      dataset = boxkit.read.dataset(fNameExact, source="flash")

      # Block count in each dimension (z-y-x)
      bshapeZ = int(dataset.zmax-dataset.zmin)
      if not bshapeZ: bshapeZ = 1 # Use z=1 if in 2D
      bshape = (bshapeZ, int(dataset.ymax-dataset.ymin), int(dataset.xmax-dataset.xmin))
      # Points per block in each dimension (z-y-x)
      self.pshape = (dataset.nzb, dataset.nyb, dataset.nxb)
      # Overall size (x-y)
      self.size = np.array([bshape[2]*self.pshape[2], bshape[1]*self.pshape[1]])

      # Only allocate arrays once (assume same dimension for every frame)
      if allocArrays:
        pressure = np.zeros((self.nTotalFrames, self.size[1], self.size[0]), dtype=float)
        self.rawData = np.zeros((self.nTotalFrames, self.size[1], self.size[0], self.N_OUT_VAR), dtype=float)
        allocArrays = False
      else:
        assert pressure.shape[1] == self.size[1] and pressure.shape[2] == self.size[0]
        assert self.rawData.shape[1] == self.size[1] and self.rawData.shape[2] == self.size[0]

      bcnt = 0 # Current block number
      for bk in range(bshape[0]):
        for bj in range(bshape[1]):
          for bi in range(bshape[2]):
            for pk in range(self.pshape[0]):
              for pj in range(self.pshape[1]):
                # Get one block line for every attribute
                temp = dataset.blocklist[bcnt]['temp'][pk][pj]
                pres = dataset.blocklist[bcnt]['pres'][pk][pj]
                dfun = dataset.blocklist[bcnt]['dfun'][pk][pj]
                velx = dataset.blocklist[bcnt]['velx'][pk][pj]
                vely = dataset.blocklist[bcnt]['vely'][pk][pj]
                # Write block line into arrays
                sx = bi * self.pshape[2] # start in x dimension
                ex = sx + self.pshape[2] # end in x dimension
                sy = bj * self.pshape[1] + pj # start in y dimension
                pressure[cnt, sy, sx:ex] = pres[0:self.pshape[2]]
                self.rawData[cnt, sy, sx:ex, 0] = velx[0:self.pshape[2]]
                self.rawData[cnt, sy, sx:ex, 1] = vely[0:self.pshape[2]]
                self.rawData[cnt, sy, sx:ex, 2] = dfun[0:self.pshape[2]]
                #self.rawData[cnt, sy, sx:ex, 3] = temp[0:self.pshape[2]]
            bcnt += 1

      # Filter out the outlier velocities above a certain velocity magnitude
      filter = 0
      if filter:
        velMag = np.sqrt(np.square(self.rawData[:,:,:,0]) + np.square(self.rawData[:,:,:,1]))

        # Replace outliers (e.g. fixed value or quantile)
        maxMag = 10.0
        #maxMag = np.quantile(velMag[:,:,:], 0.99) # e.g. find the 0.99 quantile in all vels
        print('Capping velocites above magnitude of {}'.format(maxMag))

        # Scale velocity vectors in each dimension
        scaleVec = np.where(velMag[:,:,:] > maxMag, maxMag / (velMag[:,:,:] + 1.0e-10), 1)
        scaleVec = np.expand_dims(scaleVec, axis=-1)
        self.rawData[:,:,:,:self.dim] *= scaleVec

        # Scaling c
        if 0:
          thresMin = 5.0e-3
          self.rawData[:,:,:,3] = np.where(np.abs(self.rawData[:,:,:,3]) < thresMin, 0, self.rawData[:,:,:,3])
          #self.rawData[:,:,:,3] = np.expm1(self.rawData[:,:,:,3]) / 0.05
          #self.rawData[:,:,:,3] = np.sqrt(np.square(self.rawData[:,:,:,0]) + np.square(self.rawData[:,:,:,1])) / 10.0

      if 0 and UT.PRINT_DEBUG:
        tempMin, tempMax = self.rawData[cnt,:,:,3].min(), self.rawData[cnt,:,:,3].max()
        print('Frame {}: Min/Max temp [{},{}]'.format(frame, tempMin, tempMax))
        presMin, presMax = pressure[cnt].min(), pressure[cnt].max()
        print('Frame {}: Min/Max pressure [{},{}]'.format(frame, presMin, presMax))

        velx = abs(max(self.rawData[cnt,:,:,0].min(), self.rawData[cnt,:,:,0].max(), key = abs))
        vely = abs(max(self.rawData[cnt,:,:,1].min(), self.rawData[cnt,:,:,1].max(), key = abs))
        print('Frame {}: Maximum vel [{}, {}]'.format(frame, velx, vely))
        dfunMin, dfunMax = self.rawData[cnt,:,:,2].min(), self.rawData[cnt,:,:,2].max()
        print('Frame {}: Min/Max levelset [{},{}]'.format(frame, dfunMin, dfunMax))

      if UT.IMG_DEBUG:
        # Raw grids
        UT.save_image(pressure[cnt], '{}/raw'.format(self.sourceName), 'flashx_pres_raw', frame, cmap='jet')
        UT.save_image(self.rawData[cnt,:,:,0], '{}/raw'.format(self.sourceName), 'flashx_velx_raw', frame, cmap='hot')
        UT.save_image(self.rawData[cnt,:,:,1], '{}/raw'.format(self.sourceName), 'flashx_vely_raw', frame, cmap='hot')
        UT.save_image(self.rawData[cnt,:,:,2], '{}/raw'.format(self.sourceName), 'flashx_phi_raw', frame, cmap='jet', vmin=-0.5, vmax=0.5)
        #UT.save_image(self.rawData[cnt,:,:,3], '{}/raw'.format(self.sourceName), 'flashx_temp_raw', frame, cmap='jet', vmin=0.0, vmax=5.0)
        # Velocity matplotlib plots
        UT.save_velocity(self.rawData[cnt], '{}/plots'.format(self.sourceName), 'flashx_vel_stream', frame, size=self.size, type='stream', density=5.0)
        UT.save_velocity(self.rawData[cnt], '{}/plots'.format(self.sourceName), 'flashx_vel_vector', frame, size=self.size, type='quiver', arrow_res=8, cmin=0.0, cmax=5.0)
        # Grid matplotlib plots
        UT.save_plot(pressure[cnt], '{}/plots'.format(self.sourceName), 'flashx_pres_plt', frame, size=self.size, cmin=0.0, cmax=1.0, cmap='jet')
        UT.save_plot(self.rawData[cnt,:,:,2], '{}/plots'.format(self.sourceName), 'flashx_phi_plt', frame, size=self.size, cmin=-1.0, cmax=1.0, cmap='jet')
        #UT.save_plot(self.rawData[cnt,:,:,3], '{}/plots'.format(self.sourceName), 'flashx_temp_plt', frame, size=self.size, cmin=0.0, cmax=1.0, cmap='jet')
        # Distribution velocities in bins
        UT.save_velocity_bins(self.rawData[cnt,:,:,0], '{}/histograms'.format(self.sourceName), 'flashx_velx_bins', frame, bmin=-1.0, bmax=1.0, bstep=0.05)
        UT.save_velocity_bins(self.rawData[cnt,:,:,1], '{}/histograms'.format(self.sourceName), 'flashx_vely_bins', frame, bmin=-1.0, bmax=1.0, bstep=0.05)
        #UT.save_velocity_bins(self.rawData[cnt,:,:,3], '{}/histograms'.format(self.sourceName), 'flashx_temp_bins', frame, bmin=0, bmax=1.0, bstep=0.05)

      # Next array index
      cnt += 1
      # Next frame index
      frame += 1
      fNameExact = self.fName % frame

    if UT.VID_DEBUG:
      # Ffmpeg videos
      UT.save_video(subdir='simulation', name='velocity_stream', imgDir='../img/simulation/plots/', fps=15)
      UT.save_video(subdir='simulation', name='velocity_vector', imgDir='../img/simulation/plots/', fps=15)
      UT.save_video(subdir='simulation', name='temperature_plt', imgDir='../img/simulation/plots/', fps=15)
      UT.save_video(subdir='simulation', name='pressure_plt', imgDir='../img/simulation/plots/', fps=15)
      UT.save_video(subdir='simulation', name='levelset_plt', imgDir='../img/simulation/plots/', fps=15)

    return cnt == (self.endFrame - self.startFrame + 1)


  def _load_flownet(self, shuffle=True):
    frame = self.startFrame
    fNameExact = self.fName % frame
    cnt = 0 # Frame counter
    allocArrays = True

    while os.path.exists(fNameExact) and frame <= self.endFrame:
      UT.print_progress(cnt, self.nTotalFrames)

      dataset = open(fNameExact, 'rb')
      magic = np.fromfile(dataset, np.float32, count = 1)
      sizeFromFile = np.fromfile(dataset, np.int32, count = self.dim)
      dataFromFile = np.fromfile(dataset, np.float32, count = self.dim * sizeFromFile[0] * sizeFromFile[1])
      dataFromFile = np.resize(dataFromFile, (sizeFromFile[1], sizeFromFile[0], self.dim))

      # Only allocate arrays once (assume same dimension for every frame)
      if allocArrays:
        self.rawData = np.zeros((self.nTotalFrames, sizeFromFile[1], sizeFromFile[0], self.N_OUT_VAR), dtype=float)
        # Initialize 3rd dimension with negative phi init value
        self.rawData[:,:,:,2] = -1.0 * self.phiInit
        allocArrays = False
      else:
        assert sizeFromFile[0] == self.size[0], 'Width in dataset does not match width from files, {} vs {}'.format(self.size[0], sizeFromFile[0])
        assert sizeFromFile[1] == self.size[1], 'Height in dataset does not match width from files, {} vs {}'.format(self.size[1], sizeFromFile[1])

      # Copy read data into data structures
      self.size = sizeFromFile
      assert (self.size[0] + self.size[1]) * 2 * self.nTotalFrames >= self.nWallPnt, "Maximum number of bc domain points exceeded"

      # Use origin 'lower' format
      dataFromFile = dataFromFile[::-1,:,:]
      dataFromFile[:,:,1] *= -1

      self.rawData[cnt,:,:,:self.dim] = dataFromFile

      if UT.IMG_DEBUG:
        # Raw grids
        UT.save_image(dataFromFile[:,:,0], '{}/raw'.format(self.sourceName), 'flownet_velx_raw', frame, cmap='hot')
        UT.save_image(dataFromFile[:,:,1], '{}/raw'.format(self.sourceName), 'flownet_vely_raw', frame, cmap='hot')
        # Velocity matplotlib plots
        UT.save_velocity(dataFromFile, '{}/plots'.format(self.sourceName), 'flownet_vel_stream', frame, size=self.size, type='stream', density=5.0)
        UT.save_velocity(dataFromFile, '{}/plots'.format(self.sourceName), 'flownet_vel_vector', frame, size=self.size, type='quiver', arrow_res=8, cmin=0.0, cmax=5.0)
        # Distribution velocities in bins
        UT.save_velocity_bins(dataFromFile[:,:,0], '{}/histograms'.format(self.sourceName), 'flownet_velx_bins', frame, bmin=-3.0, bmax=3.0, bstep=0.1)
        UT.save_velocity_bins(dataFromFile[:,:,1], '{}/histograms'.format(self.sourceName), 'flownet_vely_bins', frame, bmin=-3.0, bmax=3.0, bstep=0.1)

      # Next array index
      cnt += 1
      # Next frame index
      frame += 1
      fNameExact = self.fName % frame

    return cnt == (self.endFrame - self.startFrame + 1)


  def load_data(self, source):
    UT.print_info('Loading training / validation data files')

    self.source = source
    sourceName, isLoaded = None, False
    if source == UT.SRC_FLOWNET:
      self.sourceName = 'flownet'
      isLoaded = self._load_flownet()
    elif source == UT.SRC_FLASHX:
      self.sourceName = 'flashx'
      isLoaded = self._load_flashx()

    loadSuccess = 'Loaded {} dataset'.format(self.sourceName) if isLoaded else 'Could not load {} dataset'.format(self.sourceName)
    print(loadSuccess)

    self.isLoaded = isLoaded
    return isLoaded, self.sourceName


  def summary(self):
    if not self.isLoaded:
      print('Bubble DataSet has not been loaded yet, end summary')
      return
    print('--------------------------------')
    print('Total Frames: {}'.format(self.nTotalFrames))
    print('Domain size: [{}, {}]'.format(self.size[0], self.size[1]))
    print('Min / max in entire dataset:')
    print('  u    {}, {}'.format(np.amin(self.rawData[:,:,:,0]), np.amax(self.rawData[:,:,:,0])))
    print('  v    {}, {}'.format(np.amin(self.rawData[:,:,:,1]), np.amax(self.rawData[:,:,:,1])))
    print('  phi  {}, {}'.format(np.amin(self.rawData[:,:,:,2]), np.amax(self.rawData[:,:,:,2])))
    #print('  temp {}, {}'.format(np.amin(self.rawData[:,:,:,3]), np.amax(self.rawData[:,:,:,3])))
    print('--------------------------------')


  # Obtain mask that filters points on walls
  def get_wall_mask(self, xy, offset=[0,0,0,0], useAll=False):
    assert xy.shape[1] >= 2, "xy array must have at least 2 dimensions"
    bWLeft, bWTop = self.walls[0] + offset[0], self.walls[1] + offset[1]
    bWRight, bWBottom = self.walls[2] + offset[2], self.walls[3] + offset[3]
    xMask = np.logical_and(xy[:,0] >= bWLeft, xy[:,0] < self.size[0] - bWRight)
    yMask = np.logical_and(xy[:,1] >= bWBottom, xy[:,1] < self.size[1] - bWTop)
    mask = np.logical_and(xMask, yMask)

    if useAll:
      mask = np.logical_or(mask, True)
    return mask


  def generate_predict_pts(self, begin, end, worldSize, imageSize, fps, L, T, xyPred=[1,1,1], resetTime=True, zeroMean=True, batchSize=int(1e4)):
    print('Generating prediction points')

    for f in range(begin, end):
      uvpBubble = self.get_uvp_bubble(f)
      xytBubble = self.get_xyt_bubble(f)
      uvpFluid  = self.get_uvp_fluid(f)
      xytFluid  = self.get_xyt_fluid(f)
      uvpWalls  = self.get_uvp_walls(f)
      xytWalls  = self.get_xyt_walls(f)

      # Get ground truth xyt and uvp of bubble, fluid, and / or domain points
      xytTarget, uvpTarget = np.empty(shape=(0, self.N_IN_VAR)), np.empty(shape=(0, self.N_OUT_VAR))
      if xyPred[0]:
        # Only use points within boundaries
        mask = self.get_wall_mask(xytBubble)
        xytBubbleMasked = xytBubble[mask]
        uvpBubbleMasked = uvpBubble[mask]
        xytTarget = np.concatenate((xytTarget, xytBubbleMasked))
        uvpTarget = np.concatenate((uvpTarget, uvpBubbleMasked))
      if xyPred[1]:
        # Only use points within boundaries
        mask = self.get_wall_mask(xytFluid)
        xytFluidMasked = xytFluid[mask]
        uvpFluidMasked = uvpFluid[mask]
        xytTarget = np.concatenate((xytTarget, xytFluidMasked))
        uvpTarget = np.concatenate((uvpTarget, uvpFluidMasked))
      if xyPred[2]:
        xytTarget = np.concatenate((xytTarget, xytWalls))
        uvpTarget = np.concatenate((uvpTarget, uvpWalls))

      nGridPnt = len(xytTarget)

      print('nGridPnt is {}'.format(nGridPnt))

      s, e = 0, 0
      while s < nGridPnt:
        e = min(nGridPnt-s, batchSize)

        # Arrays to store batches
        uv  = np.zeros((e, self.dim), dtype=float)
        xy  = np.zeros((e, self.dim), dtype=float)
        t   = np.zeros((e, 1),        dtype=float)
        id  = np.zeros((e, 1),        dtype=float) # TODO: must be filled, empty for now
        phi = np.zeros((e, 1),        dtype=float)
        c   = np.zeros((e, 1),        dtype=float)
        state = np.zeros((e, self.latentDim), dtype=float)

        # Fill batch arrays
        xy[0:e, :]  = xytTarget[s:s+e, :self.dim]
        t[0:e, 0]   = xytTarget[s:s+e, self.dim]
        uv[0:e, :]  = uvpTarget[s:s+e, :self.dim]
        phi[0:e, 0] = uvpTarget[s:s+e, 2]
        #c[0:e, 0]   = uvpTarget[s:s+e, 3]

        # Shift time range to start at zero
        if resetTime:
          t[:,0] -= self.startFrame
          #if UT.PRINT_DEBUG:
          #  print('Start frame: {}'.format(self.startFrame))

        # Fetch the bc xy and bc value for every point in this batch
        idxT = np.concatenate(t.astype(int))
        xyDataBc = self.xytDataBc[idxT, :, :2]
        uvDataBc = self.uvpDataBc[idxT, :, :2]
        validDataBc = self.validDataBc[idxT, :]

        # Use t to select entry from state array
        state[:,:] = self.stateVel[idxT, :]

        # Shift time and position to negative range (use -1 to account for 0 in center)
        if zeroMean:
          print(self.nTotalFrames)
          xy[:,:] -= (self.size-1) / 2
          xyDataBc[:,:1] -= (self.size-1) / 2
          #t[:,0]  -= (self.nTotalFrames-1) / 2
          #xyDataBc[:,2]  -= (self.nTotalFrames-1) / 2

          if UT.PRINT_DEBUG:
            print('min, max xyt[0]: [{}, {}]'.format(np.min(t[:,0]), np.max(t[:,0])))
            print('min, max xyt[1]: [{}, {}]'.format(np.min(xy[:,0]), np.max(xy[:,0])))
            print('min, max xyt[2]: [{}, {}]'.format(np.min(xy[:,1]), np.max(xy[:,1])))

        # Convert from domain space to world space
        pos  = UT.pos_domain_to_world(xy, worldSize, imageSize)
        time = UT.time_domain_to_world(t, fps)
        xyDataBc = UT.pos_domain_to_world(xyDataBc, worldSize, imageSize)

        # Convert from world space to dimensionless quantities
        pos  = UT.pos_world_to_dimensionless(pos, L)
        time = UT.time_world_to_dimensionless(time, T)
        xyDataBc = UT.pos_world_to_dimensionless(xyDataBc, L)

        # Only non-dimensionalize velocities from flownet dataset
        vel = uv
        if self.source == UT.SRC_FLOWNET:
          vel = UT.vel_domain_to_world(uv, worldSize, fps)
          vel = UT.vel_world_to_dimensionless(vel, V)

        print('Feeding batch from {} to {}'.format(s, s+e))
        s += e

        dummy = vel
        yield [pos, time, state, vel, xyDataBc, uvDataBc, validDataBc, id, phi, c], dummy


  def prepare_batch_arrays(self, resetTime=True, zeroMean=True):
    print('Preparing samples for batch generator')

    # Extract selection of data points (by default, will use all or default number)
    useAll = (self.nIfacePnt < 0)
    self.select_iface_points(useAll)
    useDefault = (self.nColPnt < 0)
    self.select_collocation_points(useDefault)
    useAll = (self.nWallPnt < 0)
    self.select_wall_points(useAll)
    useDefault = (self.nIcondPnt < 0)
    self.select_icond_points(useDefault)
    useDefault = (self.nDataPnt < 0)
    self.select_data_points(useDefault)

    uvpSamples = np.concatenate((self.uvpIface, self.uvpCol, self.uvpWalls, self.uvpIcond, self.uvpData))
    xytSamples = np.concatenate((self.xytIface, self.xytCol, self.xytWalls, self.xytIcond, self.xytData))
    ifaceId    = np.full((len(self.xytIface), 1), 1)
    colId      = np.full((len(self.xytCol), 1), 0)
    wallId     = np.expand_dims(self.idWalls, axis=-1)
    icondId    = np.full((len(self.xytIcond), 1), 3)
    dataId     = np.full((len(self.xytData), 1), 4)
    idSamples  = np.concatenate((ifaceId, colId, wallId, icondId, dataId))

    assert len(uvpSamples) == len(xytSamples)
    assert len(uvpSamples) == len(idSamples)

    # Shuffle the combined point arrays. Shuffle all arrays with same permutation
    perm = np.random.permutation(len(uvpSamples))
    self.uvpBatch = uvpSamples[perm]
    self.xytBatch = xytSamples[perm]
    self.idBatch  = idSamples[perm]

    print('min, max uvp[0]: [{}, {}]'.format(np.min(self.uvpBatch[:,0]), np.max(self.uvpBatch[:,0])))
    print('min, max uvp[1]: [{}, {}]'.format(np.min(self.uvpBatch[:,1]), np.max(self.uvpBatch[:,1])))
    print('min, max uvp[2]: [{}, {}]'.format(np.min(self.uvpBatch[:,2]), np.max(self.uvpBatch[:,2])))
    #print('min, max uvp[3]: [{}, {}]'.format(np.min(self.uvpBatch[:,3]), np.max(self.uvpBatch[:,3])))

    # Shift time range to start at zero
    if resetTime:
      self.xytBatch[:,2] -= self.startFrame

    # Zero mean for pos range (use -1 to account for 0 in center)
    if zeroMean:
      self.xytBatch[:,:1] -= (self.size-1) / 2
      #self.xytBatch[:,2] -= (self.nTotalFrames-1) / 2

    print('min, max xyt[0]: [{}, {}]'.format(np.min(self.xytBatch[:,0]), np.max(self.xytBatch[:,0])))
    print('min, max xyt[1]: [{}, {}]'.format(np.min(self.xytBatch[:,1]), np.max(self.xytBatch[:,1])))
    print('min, max xyt[2]: [{}, {}]'.format(np.min(self.xytBatch[:,2]), np.max(self.xytBatch[:,2])))

    assert len(self.uvpBatch) == len(self.xytBatch)
    assert len(self.uvpBatch) == len(self.idBatch)


  def prepare_hard_boundary_condition(self, zeroMean=False):
    print('Preparing hard boundary condition')

    # Use frame with largest interface cell count for array dimension
    maxBubble = np.max(self.nBubble)
    maxWalls = np.max(self.nWalls)

    interface = 0
    walls = 1

    maxCells = 0
    if interface: maxCells += maxBubble
    if walls: maxCells += maxWalls

    if not maxCells:
      print('Returning early, no boundary condition points present')
      return

    print('maxBubble, maxWalls: {}, {}'.format(maxBubble, maxWalls))

    # Bubble interface and domain boundary condition: [nFrames, maxCells, nDim + 1]
    self.xytDataBc = np.zeros((self.nTotalFrames, maxCells, self.N_IN_VAR), dtype=float)
    self.uvpDataBc = np.zeros((self.nTotalFrames, maxCells, self.N_OUT_VAR), dtype=float)
    # Binary array that tracks valid entries (the ending entries might just be unused 0s)
    self.validDataBc = np.zeros((self.nTotalFrames, maxCells), dtype=float)

    # Zero mean for pos range (use -1 to account for 0 in center)
    if zeroMean:
      self.xytDataBc[:,:1] -= (self.size-1) / 2
      #self.xytDataBc[:,2] -= (self.nTotalFrames-1) / 2

    for f in range(self.nTotalFrames):
      frame = f + self.startFrame
      UT.print_progress(f, self.nTotalFrames)

      eData = self.nBubble[f]
      eWalls = self.nWalls[f]

      print('nBubbles at frame {}: {}'.format(f, eData))

      s = 0
      if interface:
        self.xytDataBc[f, s:eData, :] = self.get_xyt_bubble(f)
        self.uvpDataBc[f, s:eData, :] = self.get_uvp_bubble(f)
        self.validDataBc[f, s:eData] = 1
        s += maxBubble

      if walls:
        self.xytDataBc[f, s:s+eWalls, :] = self.get_xyt_walls(f)
        self.uvpDataBc[f, s:s+eWalls, :] = self.get_uvp_walls(f)
        self.validDataBc[f, s:s+eWalls] = 1

      print(self.xytDataBc[f, :, :].shape)

      print('min, max uvpDataBc[0]: [{}, {}]'.format(np.min(self.uvpDataBc[f,:,0]), np.max(self.uvpDataBc[f,:,0])))
      print('min, max uvpDataBc[1]: [{}, {}]'.format(np.min(self.uvpDataBc[f,:,1]), np.max(self.uvpDataBc[f,:,1])))


  def generate_train_valid_batch(self, begin, end, worldSize, imageSize, fps, \
                                 V, L, T, batchSize=64, shuffle=True):
    generatorType = 'training' if begin == 0 else 'validation'
    UT.print_info('\nGenerating {} sample {} batches'.format(batchSize, generatorType))

    # Arrays to store iface + collocation + wall point batch
    uv    = np.zeros((batchSize, self.dim), dtype=float)
    xy    = np.zeros((batchSize, self.dim), dtype=float)
    t     = np.zeros((batchSize, 1),        dtype=float)
    id    = np.zeros((batchSize, 1),        dtype=float)
    phi   = np.zeros((batchSize, 1),        dtype=float)
    c     = np.zeros((batchSize, 1),        dtype=float)
    state = np.zeros((batchSize, self.latentDim), dtype=float)

    s = begin
    while True:
      if s + batchSize > end:
        s = begin
      e = s + batchSize

      # Fill batch arrays
      uv[:,:]    = self.uvpBatch[s:e, :self.dim]
      phi[:,0]   = self.uvpBatch[s:e, 2]
      #c[:,0]     = self.uvpBatch[s:e, 3]
      xy[:,:]    = self.xytBatch[s:e, :self.dim]
      t[:,0]     = self.xytBatch[s:e, 2]
      id[:,0]    = self.idBatch[s:e, 0]

      s  += batchSize

      # Shuffle batch
      if shuffle:
        assert len(xy) == batchSize
        perm = np.random.permutation(batchSize)
        xy   = xy[perm]
        t    = t[perm]
        id   = id[perm]
        uv   = uv[perm]
        phi  = phi[perm]
        #c    = c[perm]

      idxT = np.concatenate(t.astype(int))
      xyDataBc = self.xytDataBc[idxT, :, :2]
      uvDataBc = self.uvpDataBc[idxT, :, :2]
      validDataBc = self.validDataBc[idxT, :]

      # Use t to select entry from state array
      state[:,:] = self.stateVel[idxT, :]

      # Convert from domain space to world space
      pos  = UT.pos_domain_to_world(xy, worldSize, imageSize)
      time = UT.time_domain_to_world(t, fps)
      xyDataBc = UT.pos_domain_to_world(xyDataBc, worldSize, imageSize)

      # Convert from world space to dimensionless quantities
      pos  = UT.pos_world_to_dimensionless(pos, L)
      time = UT.time_world_to_dimensionless(time, T)
      xyDataBc = UT.pos_world_to_dimensionless(xyDataBc, L)

      # Only non-dimensionalize velocities from flownet dataset
      vel = uv
      if self.source == UT.SRC_FLOWNET:
        vel = UT.vel_domain_to_world(uv, worldSize, fps)
        vel = UT.vel_world_to_dimensionless(vel, V)

      dummy = vel
      yield [pos, time, state, vel, xyDataBc, uvDataBc, validDataBc, id, phi, c], dummy


  # Define domain border locations + attach uvp at those locations
  def extract_wall_points(self, useDataBc=False):
    UT.print_info('Extracting domain wall points')

    rng = np.random.default_rng(2022)

    if not sum(self.walls):
      if UT.PRINT_DEBUG: print('No walls defined. Not extracting any wall points')
      return

    bcFrameLst = [] # Domain boundary condition for every frame
    xyFrameLst = [] # Domain boundary condition xy for every frame
    idFrameLst = [] # Domain boundary condition id for every frame

    idLeft, idTop, idRight, idBottom = 20, 21, 22, 23

    sizeX, sizeY = self.size

    for f in range(self.nTotalFrames):
      frame = f + self.startFrame
      UT.print_progress(f, self.nTotalFrames)

      hasLeftWall   = self.walls[0] > 0
      hasTopWall    = self.walls[1] > 0
      hasRightWall  = self.walls[2] > 0
      hasBottomWall = self.walls[3] > 0

      # Boundary width position offset, bwidth=1 => 0 offset (therefore the -1)
      bWLeft   = self.walls[0]-1 if self.walls[0] else 0
      bWTop    = self.walls[1]-1 if self.walls[1] else 0
      bWRight  = self.walls[2]-1 if self.walls[2] else 0
      bWBottom = self.walls[3]-1 if self.walls[3] else 0

      assert bWLeft >= 0 and bWTop >= 0 and bWRight >= 0 and bWBottom >= 0, 'Wall position out scope, cannot be negative'

      # Zero boundary condition
      uvpZero = [0, 0, 0]

      # xyt positions, using origin 'lower' (x from left to right, y from bottom to top)
      xyLst, idLst = [], []
      cellCnt = 0

      # Walls:
      # Left domain wall
      for i in range(self.walls[0]):
        numCells = sizeY - bWBottom - bWTop - 2 # -2 to exclude corners
        x = np.full((numCells,), bWLeft-i, dtype=float)
        y = np.linspace(bWBottom+1, sizeY-1-bWTop-1, num=numCells, dtype=float)
        t = np.full((numCells,), frame, dtype=float)
        d = np.full((numCells,), idLeft, dtype=int)
        xyLst.extend(list(zip(x,y,t)))
        idLst.extend(list(d))
        cellCnt += numCells

      # Top domain wall
      for i in range(self.walls[1]):
        numCells = sizeX - bWLeft - bWRight -2
        x = np.linspace(bWLeft+1, sizeX-1-bWRight-1, num=numCells, dtype=float)
        y = np.full((numCells,), sizeY-1-bWTop+i, dtype=float)
        t = np.full((numCells,), frame, dtype=float)
        d = np.full((numCells,), idTop, dtype=int)
        xyLst.extend(list(zip(x,y,t)))
        idLst.extend(list(d))
        cellCnt += numCells

      # Right domain wall
      for i in range(self.walls[2]):
        numCells = sizeY - bWTop - bWBottom - 2
        x = np.full((numCells,), sizeX-1-bWRight+i, dtype=float)
        y = np.linspace(sizeY-1-bWTop-1, bWBottom+1, num=numCells, dtype=float)
        t = np.full((numCells,), frame, dtype=float)
        d = np.full((numCells,), idRight, dtype=int)
        xyLst.extend(list(zip(x,y,t)))
        idLst.extend(list(d))
        cellCnt += numCells

      # Bottom domain wall
      for i in range(self.walls[3]):
        numCells = sizeX - bWRight - bWLeft - 2
        x = np.linspace(sizeY-1-bWRight-1, bWLeft+1, num=numCells, dtype=float)
        y = np.full((numCells,), bWBottom-i, dtype=float)
        t = np.full((numCells,), frame, dtype=float)
        d = np.full((numCells,), idBottom, dtype=int)
        xyLst.extend(list(zip(x,y,t)))
        idLst.extend(list(d))
        cellCnt += numCells

      # Corners:
      # Top left corner
      if hasLeftWall or hasTopWall:
        accXyt, accId = [], []
        for i in range(0, max(1, self.walls[0])): # left
          for j in range(min(sizeY-self.walls[1], sizeY-1), sizeY): # top
            accXyt.append((i,j,frame))
            accId.append(idLeft) # Define top left corner as part of left wall
            cellCnt += 1
        xyLst.extend(accXyt)
        idLst.extend(accId)

      # Top right corner
      if hasRightWall or hasTopWall:
        accXyt, accId = [], []
        for i in range(min(sizeX-self.walls[2], sizeX-1), sizeX): # right
          for j in range(min(sizeY-self.walls[1], sizeY-1), sizeY): # top
            accXyt.append((i,j,frame))
            accId.append(idRight) # Define top right corner as part of right wall
            cellCnt += 1
        xyLst.extend(accXyt)
        idLst.extend(accId)

      # Bottom left corner
      if hasLeftWall or hasBottomWall:
        accXyt, accId = [], []
        for i in range(0, max(1, self.walls[0])): # left
          for j in range(0, max(1, self.walls[3])): # bottom
            accXyt.append((i,j,frame))
            accId.append(idLeft) # Define bottom left corner as part of left wall
            cellCnt += 1
        xyLst.extend(accXyt)
        idLst.extend(accId)

      # Bottom right corner
      if hasRightWall or hasBottomWall:
        accXyt, accId = [], []
        for i in range(min(sizeX-self.walls[2], sizeX-1), sizeX): # right
          for j in range(0, max(1, self.walls[3])): # bottom
            accXyt.append((i,j,frame))
            accId.append(idRight) # Define bottom right corner as part of right wall
            cellCnt += 1
        xyLst.extend(accXyt)
        idLst.extend(accId)

      # uvp labels
      bcLst = []

      # Using actual boundary values from dataset for wall uvp
      if useDataBc:
         # Override bc list and copy value from dataset
        for i, j, _ in xyLst:
          xi, yi = int(i), int(j)
          curUvp = self.rawData[f,yi,xi,:]
          bcLst.append(curUvp)
      else:
        bcLst.extend(np.tile(uvpZero, (cellCnt, 1)))

      bcFrameLst.append(bcLst)
      xyFrameLst.append(xyLst)
      idFrameLst.append(idLst)

      if UT.IMG_DEBUG:
        UT.save_array(xyLst, '{}/all'.format(self.sourceName), 'wallpts_all', frame, self.size)

      # Keep track of number of wall cells per frame
      self.nWalls.append(len(xyLst))

    if UT.PRINT_DEBUG:
      print('Total number of wall samples: {}'.format(np.sum(self.nWalls)))

    self.uvpDomain = np.zeros((np.sum(self.nWalls), self.N_OUT_VAR))
    self.xytDomain = np.zeros((np.sum(self.nWalls), self.N_IN_VAR))
    self.idDomain = np.zeros((np.sum(self.nWalls)), dtype=int)

    s = 0
    for f in range(self.nTotalFrames):
      assert len(bcFrameLst[f]) == len(xyFrameLst[f]), 'Number of velocity labels must match number of xy positions'
      assert len(bcFrameLst[f]) == len(xyFrameLst[f]), 'Number of velocity labels must match number of ids'

      n = len(bcFrameLst[f])
      e = s + n
      if n:
        uvp = np.asarray(bcFrameLst[f], dtype=float)
        xyt = np.asarray(xyFrameLst[f], dtype=float)
        ids = np.asarray(idFrameLst[f], dtype=int)
        self.uvpDomain[s:e, :] = uvp
        self.xytDomain[s:e, :] = xyt
        self.idDomain[s:e]    = ids
      s = e


  def _thicken_interface(self, n, flags, intersection, phi=None, fromInside=True):
    sizeX, sizeY = self.size
    if n <= 1: # Interface already has 1 pixel thickness
      return

    nz = np.nonzero(intersection)
    indices = list(zip(nz[0], nz[1]))
    for x in range(n): # Thicken interface by n-1 pixels
      nextIndices = []
      for idx in (indices):
        i, j = idx[0], idx[1]
        neighbors = [(i+1, j), (i-1, j), (i, j+1), (i, j-1)]
        for ng in neighbors:
          ni, nj = ng[0], ng[1]
          if ni < 0 or ni >= sizeX or nj < 0 or nj >= sizeY:
            continue
          # Thicken interface from the inside or outside
          if fromInside:
            if flags[ni, nj] == self.FLAG_FLUID: continue
          else:
            if flags[ni, nj] == self.FLAG_BUBBLE: continue
          if intersection[ni, nj] == 1:
            continue
          if x < n-1:
            intersection[ni, nj] = 1
          if phi is not None:
            phi[ni, nj] = (x+1) if fromInside else -(x+1)
          nextIndices.append((ni, nj))
      indices = nextIndices


  def _extract_flashx_points(self, phi, intersection, flags):
    sizeX, sizeY = self.size

    for j in range(sizeY):
      for i in range(sizeX):
        isBubble = phi[i,j] > 0
        isFluid = not isBubble
        # Safe grid indices
        iM, iP, jM, jP = max(i-1,0), min(i+1, sizeX-1), max(j-1,0), min(j+1, sizeY-1)
        
        isIntersection = ( phi[iM, j ] > 0 or phi[iM, j ] > 0 or \
                           phi[i,  jP] > 0 or phi[i,  jM] > 0 or \
                           phi[iP, jP] > 0 or phi[iM, jP] > 0 or \
                           phi[iP, jM] > 0 or phi[iM, jM] > 0) and phi[i,j] <= 0
        intersection[i, j] = isIntersection
        flags[i, j] = self.FLAG_BUBBLE if isBubble else self.FLAG_FLUID


  def _extract_flownet_points(self, mag, intersection, flags, velEps):
    sizeX, sizeY = self.size

    # Visited == grid with all cells that have been visited during flood-fill
    visited = np.zeros((sizeX, sizeY), dtype=int)

    cornerCells = [(0,0), (0,sizeY-1), (sizeX-1,sizeY-1), (sizeX-1,0)]
    # Initialize flood-fill search with corner cells of grid
    for i, j in cornerCells:
      if mag[i, j] < velEps:
        flags[i, j] = self.FLAG_FLUID
      # Skip cells that are already marked
      if (visited[i, j] == self.FLAG_VISITED):
        continue
      visited[i, j] = self.FLAG_VISITED

      stack = [(i, j)] # Init stack with current border cell coords
      while (len(stack) > 0):
        c = stack.pop()
        i, j = c[0], c[1]
        visited[i, j] = self.FLAG_VISITED # Mark current cell as visited
        neighbors = [(i+1, j  ), (i-1, j  ), (i  , j+1), (i  , j-1),
                     (i+1, j+1), (i-1, j+1), (i+1, j-1), (i-1, j-1)]
        for n in neighbors:
          # Only proceed if neigbor is valid, ie if cell is inside domain borders
          if n[0] < 0 or n[0] >= sizeX or n[1] < 0 or n[1] >= sizeY:
            continue
          ni, nj = n[0], n[1]
          # Also skip if neighbor cell has already been visited
          if (visited[ni, nj] == self.FLAG_VISITED):
            continue
          # Now mark neighbor cell as visited
          visited[ni, nj] = self.FLAG_VISITED
          # Cut-off based on velocity, ie if neighbor has no vel it is fluid
          if mag[ni, nj] < velEps:
            stack.append(n) # Add fluid cell to stack, it needs to be searched next
            flags[ni, nj] = self.FLAG_FLUID
          else:
            intersection[ni, nj] = 1 # Mark this cell in boundary condition mask

    # Smooth out single pixels
    for iter in range(1): # Number of smoothing passes
      for i in range(sizeX): # Loop over entire domain
        for j in range(sizeY):
          # Prevent out of range indexing
          if i <= 0 or i >= sizeX-1 or j <= 0 or j >= sizeY-1:
            continue
          # Skip fluid cells, only start smoothing from bubble cells
          if flags[i,j] == self.FLAG_FLUID:
            continue
          neighbors = [(i+1, j  ), (i-1, j  ), (i  , j+1), (i  , j-1),
                       (i+1, j+1), (i-1, j+1), (i+1, j-1), (i-1, j-1)]
          fluidNeighborCnt = 0
          for n in neighbors:
            if flags[n] == self.FLAG_FLUID: fluidNeighborCnt += 1
          if flags[i,j] == self.FLAG_BUBBLE and fluidNeighborCnt >= 5:
            flags[i,j] = self.FLAG_FLUID
            intersection[i,j] = 0


  def extract_fluid_points(self, velEps=0.1):
    UT.print_info('Extracting bubble and fluid points')

    bcFrameLst = []
    xyFrameLst = []
    uvpFluidFrameLst = []
    xyFluidFrameLst = []
    sizeX, sizeY = self.size

    for f in range(self.nTotalFrames):
      frame = f + self.startFrame
      UT.print_progress(f, self.nTotalFrames)

      # Intersection == grid with all cells at fluid / bubble intersection
      intersection = np.zeros((sizeX, sizeY), dtype=int)
      # Flags == grid with the type of the cell (fluid or bubble)
      flags = np.full((sizeX, sizeY), self.FLAG_BUBBLE)

      # Velocity magnitude per cell
      U, V = self.rawData[f,:,:,0], self.rawData[f,:,:,1]
      mag = np.sqrt(np.square(U) + np.square(V))

      # Thicken interface and generate levelset if needed (flownet only)
      assert self.source in [UT.SRC_FLOWNET, UT.SRC_FLASHX], "Unknown fluid points source"
      curPhi = self.rawData[f,:,:,2]
      if self.source == UT.SRC_FLOWNET:
        self._extract_flownet_points(mag, intersection, flags, velEps)
        self._thicken_interface(self.interface, flags, intersection, phi=None, fromInside=True)
        curPhi[np.array(flags, dtype=bool)] = 0
        tmpIntersection = copy.deepcopy(intersection)
        self._thicken_interface(self.phiInit, flags, tmpIntersection, phi=curPhi, fromInside=False)
      elif self.source == UT.SRC_FLASHX:
        self._extract_flashx_points(curPhi, intersection, flags)
        self._thicken_interface(self.interface, flags, intersection, phi=None, fromInside=False)

      if UT.IMG_DEBUG:
        UT.save_image(intersection, '{}/all'.format(self.sourceName), 'bubblepts_all', frame, i=self.interface)
        UT.save_image(mag, '{}/all'.format(self.sourceName), 'magnitude_all', frame)
        UT.save_image(curPhi, '{}/all'.format(self.sourceName), 'phi_all', frame, cmap='jet')
        if self.source == UT.SRC_FLOWNET:
          UT.save_plot(self.rawData[f,:,:,2], '{}/plots'.format(self.sourceName), 'flownet_phi_plt', frame, size=self.size, cmin=np.min(curPhi), cmax=np.max(curPhi), cmap='jet')

      # Add bubble border positions to xyBubble list
      nzIndices = np.nonzero(intersection)
      bubbleBorderIndices = list(zip(nzIndices[1], nzIndices[0])) # np.nonzero returns data in [rows, columns], ie [y,x]
      xyFrameLst.append(bubbleBorderIndices)

      # Add bubble border velocities to bc list, same order as indices list
      bcLst = []
      for idx in zip(nzIndices[0], nzIndices[1]):
        i, j = idx[0], idx[1]
        curUvp = self.rawData[f,i,j,:]
        bcLst.append(curUvp)
      bcFrameLst.append(bcLst)

      assert len(bcLst) == len(bubbleBorderIndices), 'Number of bubble point velocities must match number of indices'

      # Create fluid mask
      exclude = flags
      if self.source == UT.SRC_FLASHX:
        exclude += intersection
      fluidmask = 1 - exclude
      if UT.IMG_DEBUG:
        UT.save_image(fluidmask, '{}/all'.format(self.sourceName), 'colpts_all', frame)
      assert np.sum(fluidmask) == (sizeX*sizeY - np.sum(exclude) ), 'Fluid mask must match total size minus bubble mask'
      nzIndices = np.nonzero(fluidmask)
      fluidIndices = list(zip(nzIndices[1], nzIndices[0])) # np.nonzero returns data in [rows, columns], ie [y,x]
      xyFluidFrameLst.append(fluidIndices)

      # Add fluid properties to list, same order as indices list
      uvpLst = []
      for idx in zip(nzIndices[0], nzIndices[1]):
        i, j = idx[0], idx[1]
        curUvp = self.rawData[f,i,j,:]
        uvpLst.append(curUvp)
      uvpFluidFrameLst.append(uvpLst)

      # Keep track of number of bubble border cells and fluid cells per frame
      self.nBubble.append(len(bubbleBorderIndices))
      self.nFluid.append(len(fluidIndices))

    if UT.PRINT_DEBUG:
      print('Total number of bubble points: {}'.format(np.sum(self.nBubble)))
      print('Total number of fluid points: {}'.format(np.sum(self.nFluid)))

    if UT.VID_DEBUG:
      UT.save_video(subdir='extract', name='flags_extract', imgDir='../img/extract/', fps=15)
      UT.save_video(subdir='extract', name='bubblePts_extract_i{:02d}'.format(self.interface), imgDir='../img/extract/', fps=15)
      UT.save_video(subdir='extract', name='magnitude_extract', imgDir='../img/extract/', fps=15)

    # Allocate arrays for preprocessed data ...
    self.uvpBubble   = np.zeros((np.sum(self.nBubble), self.N_OUT_VAR), dtype=float)
    self.xytBubble = np.zeros((np.sum(self.nBubble), self.N_IN_VAR), dtype=float)
    self.uvpFluid = np.zeros((np.sum(self.nFluid), self.N_OUT_VAR), dtype=float)
    self.xytFluid = np.zeros((np.sum(self.nFluid), self.N_IN_VAR), dtype=float)

    # ... and insert data from lists
    s, sFl = 0, 0
    for f in range(self.nTotalFrames):
      assert len(bcFrameLst[f]) == len(xyFrameLst[f]), 'Number of labels must match number of positions'
      assert len(uvpFluidFrameLst[f]) == len(xyFluidFrameLst[f]), 'Number of labels must match number of positions'

      frame = f + self.startFrame

      # Insertion of bc and xyBubble lists
      n = len(bcFrameLst[f])
      t = np.full((n, 1), frame, dtype=float)
      e = s + n
      if n: # only insert if there is at least 1 cell
        uvp = np.asarray(bcFrameLst[f], dtype=float)
        xy  = np.asarray(xyFrameLst[f], dtype=float)
        self.uvpBubble[s:e, :] = uvp
        self.xytBubble[s:e, :] = np.hstack((xy, t))
        if UT.IMG_DEBUG:
          UT.save_array(self.xytBubble[s:e, :], '{}/positions'.format(self.sourceName), 'xyBubble_extract', frame, self.size)

      if UT.PRINT_DEBUG:
        print('Min / max of positions')
        print('  x ({},{}), y ({},{})'.format(np.min(self.xytBubble[s:e, 0]), np.max(self.xytBubble[s:e, 0]),np.min(self.xytBubble[s:e, 1]), np.max(self.xytBubble[s:e, 1])))
      s = e

      # Insertion of xytFluid list
      nFl = len(xyFluidFrameLst[f])
      tFl = np.full((nFl, 1), frame, dtype=float)
      eFl = sFl + nFl
      if nFl: # only insert if there is at least 1 cell
        uvp = np.asarray(uvpFluidFrameLst[f], dtype=float)
        xy = np.asarray(xyFluidFrameLst[f], dtype=float)
        self.uvpFluid[sFl:eFl, :] = uvp
        self.xytFluid[sFl:eFl, :] = np.hstack((xy, tFl))
        if UT.IMG_DEBUG:
          UT.save_array(self.xytFluid[sFl:eFl, :], '{}/positions'.format(self.sourceName), 'xyFluid_extract', frame, self.size)
      sFl = eFl

    if UT.IMG_DEBUG:
      UT.save_velocity_bins(self.uvpBubble[:, 0], '{}/histograms'.format(self.sourceName), 'bc_x_bins', frame, bmin=-3.0, bmax=3.0, bstep=0.1)
      UT.save_velocity_bins(self.uvpBubble[:, 1], '{}/histograms'.format(self.sourceName), 'bc_y_bins', frame, bmin=-3.0, bmax=3.0, bstep=0.1)


  def select_iface_points(self, useAll=False):
    UT.print_info('Selecting interface points')
    rng = np.random.default_rng(2022)

    # Use all points that are available
    if useAll:
      self.xytIface = copy.deepcopy(self.xytBubble)
      self.uvpIface = copy.deepcopy(self.uvpBubble)

      # Only use points within boundaries
      mask = self.get_wall_mask(self.xytIface)
      self.xytIface = self.xytIface[mask]
      self.uvpIface = self.uvpIface[mask]

      self.nIfacePnt = len(self.xytIface)
      print('Using {} interface points'.format(self.nIfacePnt))
      return

    # Else, use the exact number of points that was specified
    nIfacePntPerFrame = self.nIfacePnt // self.nTotalFrames
    # Update actual number of points
    self.nIfacePnt = nIfacePntPerFrame * self.nTotalFrames
    # Allocate arrays based on actual number of points
    self.xytIface = np.zeros((self.nIfacePnt, self.N_IN_VAR))
    self.uvpIface = np.zeros((self.nIfacePnt, self.N_OUT_VAR))

    print('Using {} interface points'.format(self.nIfacePnt))

    # Return early if no iface points requested
    if not self.nIfacePnt:
      return

    s = 0
    for f in range(self.nTotalFrames):
      frame = f + self.startFrame
      UT.print_progress(f, self.nTotalFrames)

      # Get all interface point coords and vels for the current frame
      xytIfaceFrame = self.get_xyt_bubble(f)
      uvpIfaceFrame = self.get_uvp_bubble(f)

      # Only use points within boundaries
      mask = self.get_wall_mask(xytIfaceFrame)
      xytIfaceFrameMasked = xytIfaceFrame[mask]
      uvpIfaceFrameMasked = uvpIfaceFrame[mask]

      # Insert random selection of interface point coords into interface point array
      if UT.PRINT_DEBUG:
        print('Taking {} interface points out of {} available'.format(nIfacePntPerFrame, xytIfaceFrame.shape[0]))
      indices = np.arange(0, xytIfaceFrameMasked.shape[0])
      randIndices = rng.choice(indices, size=nIfacePntPerFrame, replace=False)
      e = s + nIfacePntPerFrame
      self.xytIface[s:e, :] = xytIfaceFrameMasked[randIndices, :]
      self.uvpIface[s:e, :] = uvpIfaceFrameMasked[randIndices, :]
      if UT.IMG_DEBUG:
        UT.save_array(self.xytIface[s:e, :], '{}/interface'.format(self.sourceName), 'ifacepts_select', frame, self.size)
      s = e


  def _fill_select_arrays(self, xyt, uvp, nFrames, nPoints, pType):
    rng = np.random.default_rng(2022)
    s = 0
    for f in range(nFrames):
      frame = f + self.startFrame
      UT.print_progress(f, nFrames)

      # Get all fluid coords for the current frame
      xyFluidFrame = self.get_xyt_fluid(f)
      uvpFluidFrame = self.get_uvp_fluid(f)

      # Only use every other grid point as data point
      mask = np.logical_and(xyFluidFrame[:,0] % self.colRes == 0, xyFluidFrame[:,1] % self.colRes == 0)
      xyFluidFrameMasked = xyFluidFrame[mask]
      uvpFluidFrameMasked = uvpFluidFrame[mask]

      # Only use points within boundaries
      mask = self.get_wall_mask(xyFluidFrameMasked)
      xyFluidFrameMasked = xyFluidFrameMasked[mask]
      uvpFluidFrameMasked = uvpFluidFrameMasked[mask]

      # Insert random selection of fluid coords into data array
      if UT.PRINT_DEBUG:
        print('Taking {} {} points out of {} available'.format(nPoints, pType, xyFluidFrameMasked.shape[0]))
      indices = np.arange(0, xyFluidFrameMasked.shape[0])

      # Select collocation points adaptively based on scalar c (i.e. select more points with non-zero c value)
      if 0:
        indicesNonZero = np.nonzero(uvpFluidFrameMasked[:,3])
        indicesZero = np.nonzero(uvpFluidFrameMasked[:,3] == 0)
        fac = 0.85
        randIndices = rng.choice(indices[indicesNonZero], size=int(nPoints*fac), replace=False)
        randIndices = np.append(randIndices, rng.choice(indices[indicesZero], size=int(nPoints*(1.0-fac)), replace=False))
      else:
        randIndices = rng.choice(indices, size=nPoints, replace=False)

      e = s + nPoints
      xyt[s:e, :] = xyFluidFrameMasked[randIndices, :]
      uvp[s:e, :] = uvpFluidFrameMasked[randIndices, :]
      s = e

      if UT.IMG_DEBUG:
        UT.save_array(xyFluidFrameMasked[randIndices, :], '{}/{}'.format(self.sourceName, pType), '{}_pts_select'.format(pType), frame, self.size)


  def select_collocation_points(self, default=False):
    UT.print_info('Selecting collocation points')

    # No specific number of collocation points supplied in cmd-line args
    if default:
      self.nColPnt = self.nIfacePnt * 10

    nPntPerFrame = self.nColPnt // self.nTotalFrames
    # Update actual number of points
    self.nColPnt = nPntPerFrame * self.nTotalFrames
    # Allocate array based on actual number of points
    self.xytCol = np.zeros((self.nColPnt, self.N_IN_VAR))
    self.uvpCol = np.zeros((self.nColPnt, self.N_OUT_VAR))

    print('Using {} collocation points'.format(self.nColPnt))

    # Return early if no collocation points requested
    if not self.nColPnt:
      return

    self._fill_select_arrays(self.xytCol, self.uvpCol, nFrames=self.nTotalFrames, nPoints=nPntPerFrame, pType='collocation')


  def select_icond_points(self, default=False):
    UT.print_info('Selecting initial condition points')

    # No specific number of icond points supplied in cmd-line args
    if default:
      self.nIcondPnt = self.nIfacePnt * 2

    # Allocate array based on actual number of points
    self.xytIcond = np.zeros((self.nIcondPnt, self.N_IN_VAR))
    self.uvpIcond = np.zeros((self.nIcondPnt, self.N_OUT_VAR))

    print('Using {} icond points'.format(self.nIcondPnt))

    # Return early if no points requested
    if not self.nIcondPnt:
      return

    self._fill_select_arrays(self.xytIcond, self.uvpIcond, nFrames=1, nPoints=self.nIcondPnt, pType='icond')


  def select_data_points(self, default=False):
    UT.print_info('Selecting data points')

    # No specific number of collocation points supplied in cmd-line args
    if default:
      self.nDataPnt = self.nIfacePnt * 10

    nPntPerFrame = self.nDataPnt // self.nTotalFrames
    # Update actual number of points
    self.nDataPnt = nPntPerFrame * self.nTotalFrames
    # Allocate array based on actual number of points
    self.xytData = np.zeros((self.nDataPnt, self.N_IN_VAR))
    self.uvpData = np.zeros((self.nDataPnt, self.N_OUT_VAR))

    print('Using {} data points'.format(self.nDataPnt))

    # Return early if no collocation points requested
    if not self.nDataPnt:
      return

    self._fill_select_arrays(self.xytData, self.uvpData, nFrames=self.nTotalFrames, nPoints=nPntPerFrame, pType='data')


  def select_wall_points(self, useAll=False):
    UT.print_info('Selecting wall points')
    rng = np.random.default_rng(2022)

    # Use all points that are available
    if useAll:
      self.xytWalls = copy.deepcopy(self.xytDomain)
      self.uvpWalls = copy.deepcopy(self.uvpDomain)
      self.idWalls = copy.deepcopy(self.idDomain)
      self.nWallPnt = len(self.xytWalls)
      print('Using {} wall points'.format(self.nWallPnt))
      return

    # Else, use the exact number of points that was specified
    nWallsPntPerFrame = self.nWallPnt // self.nTotalFrames
    # Update actual number of points
    self.nWallPnt = nWallsPntPerFrame * self.nTotalFrames
    # Allocate arrays based on actual number of points
    self.xytWalls = np.zeros((self.nWallPnt, self.N_IN_VAR))
    self.uvpWalls = np.zeros((self.nWallPnt, self.N_OUT_VAR))
    self.idWalls = np.zeros((self.nWallPnt))

    print('Using {} wall points'.format(self.nWallPnt))

    # Return early if no points requested
    if not self.nWallPnt:
      return

    s = 0
    for f in range(self.nTotalFrames):
      frame = f + self.startFrame
      UT.print_progress(f, self.nTotalFrames)

      # Get all wall point coords and vels for the current frame
      xytWallsFrame = self.get_xyt_walls(f)
      uvpWallsFrame = self.get_uvp_walls(f)
      idWallsFrame = self.get_id_walls(f)

      # Insert random selection of wall point coords into wall point array
      if UT.PRINT_DEBUG:
        print('Taking {} wall points out of {} available'.format(nWallsPntPerFrame, xytWallsFrame.shape[0]))
      indices = np.arange(0, xytWallsFrame.shape[0])
      randIndices = rng.choice(indices, size=nWallsPntPerFrame, replace=False)
      e = s + nWallsPntPerFrame
      self.xytWalls[s:e, :] = xytWallsFrame[randIndices, :]
      self.uvpWalls[s:e, :] = uvpWallsFrame[randIndices, :]
      self.idWalls[s:e]    = idWallsFrame[randIndices]
      s = e

      if UT.IMG_DEBUG:
        UT.save_array(xytWallsFrame[randIndices, :], '{}/wall'.format(self.sourceName), 'wallpts_select', frame, self.size)


  def save(self, dir='../data/', filePrefix='bdata'):
    if not os.path.exists(dir):
      os.makedirs(dir)

    nSampleBubble = np.sum(self.nBubble)
    nSampleFluid  = np.sum(self.nFluid)
    nSampleWalls  = np.sum(self.nWalls)

    fname = os.path.join(dir, filePrefix + '_{}_r{}_t{:03}-{:03}_i{}_w{}.h5'.format( \
              self.size[0], self.colRes, self.startFrame, self.endFrame, \
              self.interface, UT.get_list_string(self.walls, delim='-')))
    dFile = h5.File(fname, 'w')
    dFile.attrs['size']         = self.size
    dFile.attrs['startFrame']   = self.startFrame
    dFile.attrs['endFrame']     = self.endFrame
    dFile.attrs['walls']        = self.walls
    dFile.attrs['interface']    = self.interface
    dFile.attrs['source']       = self.source
    dFile.attrs['sourceName']   = self.sourceName
    dFile.attrs['nBubble']      = np.asarray(self.nBubble)
    dFile.attrs['nFluid']       = np.asarray(self.nFluid)
    dFile.attrs['nWalls']       = np.asarray(self.nWalls)

    # Compression
    comp_type = 'gzip'
    comp_level = 9

    dFile.create_dataset('uvpBubble', (nSampleBubble, self.N_OUT_VAR), compression=comp_type,
                          compression_opts=comp_level, dtype='float64', chunks=True, data=self.uvpBubble)
    dFile.create_dataset('xytBubble', (nSampleBubble, self.N_IN_VAR), compression=comp_type,
                          compression_opts=comp_level, dtype='float64', chunks=True, data=self.xytBubble)
    dFile.create_dataset('uvpFluid', (nSampleFluid, self.N_OUT_VAR), compression=comp_type,
                          compression_opts=comp_level, dtype='float64', chunks=True, data=self.uvpFluid)
    dFile.create_dataset('xytFluid', (nSampleFluid, self.N_IN_VAR), compression=comp_type,
                          compression_opts=comp_level, dtype='float64', chunks=True, data=self.xytFluid)
    dFile.create_dataset('uvpDomain', (nSampleWalls, self.N_OUT_VAR), compression=comp_type,
                          compression_opts=comp_level, dtype='float64', chunks=True, data=self.uvpDomain)
    dFile.create_dataset('xytDomain', (nSampleWalls, self.N_IN_VAR), compression=comp_type,
                          compression_opts=comp_level, dtype='float64', chunks=True, data=self.xytDomain)
    dFile.create_dataset('idDomain', (nSampleWalls,), compression=comp_type,
                          compression_opts=comp_level, dtype='int32', chunks=True, data=self.idDomain)

    dFile.close()
    print('Saved dataset to file {}'.format(fname))


  def restore(self, fname):
    if not os.path.exists(fname):
      sys.exit('File {} does not exist'.format(fname))

    dFile = h5.File(fname, 'r')

    self.size         = dFile.attrs['size']
    self.startFrame   = dFile.attrs['startFrame']
    self.endFrame     = dFile.attrs['endFrame']
    self.walls        = dFile.attrs['walls']
    self.interface    = dFile.attrs['interface']
    self.source       = dFile.attrs['source']
    self.sourceName   = dFile.attrs['sourceName']
    self.nBubble      = dFile.attrs['nBubble']
    self.nFluid       = dFile.attrs['nFluid']
    self.nWalls       = dFile.attrs['nWalls']

    self.uvpBubble = np.array(dFile.get('uvpBubble'))
    self.xytBubble = np.array(dFile.get('xytBubble'))
    self.uvpFluid  = np.array(dFile.get('uvpFluid'))
    self.xytFluid  = np.array(dFile.get('xytFluid'))
    self.uvpDomain = np.array(dFile.get('uvpDomain'))
    self.xytDomain = np.array(dFile.get('xytDomain'))
    self.idDomain  = np.array(dFile.get('idDomain'))

    self.isLoaded = True
    self.nTotalFrames = self.endFrame - self.startFrame + 1
    dFile.close()
    print('Restored dataset from file {}'.format(fname))
    print('Dataset: size [{},{}], frames {}'.format(self.size[0], self.size[1], self.nTotalFrames))


  def restoreState(self, fname):
    if not os.path.exists(fname):
      sys.exit('File {} does not exist'.format(fname))

    self.stateVel = np.empty((self.nTotalFramesState, self.latentDim))
    dictRead = {'state_vel': self.stateVel}
    UT.read_array_hdf5(arrays=dictRead, fname=fname)

    print('Restored state from file {}'.format(fname))


  def get_num_icond_pts(self):
    return self.nIcondPnt


  def get_num_wall_pts(self):
    return self.nWallPnt


  def get_num_iface_pts(self):
    return self.nIfacePnt


  def get_num_col_pts(self):
    return self.nColPnt


  def get_num_data_pts(self):
    return self.nDataPnt


  def get_num_total_pts(self):
    return self.get_num_icond_pts() + self.get_num_wall_pts() + \
           self.get_num_iface_pts() + self.get_num_col_pts() + \
           self.get_num_data_pts()


  def get_num_fluid(self, fromFrame, toFrame):
    return sum(self.nFluid[fromFrame:toFrame])


  def get_num_frames(self):
    return self.nTotalFrames


  def get_num_cells(self):
    return np.prod(list(self.size))


  def get_size(self):
    return self.size


  def get_dim(self):
    return self.dim


  def get_source(self):
    return self.source


  def get_source_name(self):
    return self.sourceName

  def get_xyt_bubble(self, f):
    s = sum(self.nBubble[:f])
    e = s + self.nBubble[f]
    return self.xytBubble[s:e, ...]


  def get_xyt_fluid(self, f):
    s = sum(self.nFluid[:f])
    e = s + self.nFluid[f]
    return self.xytFluid[s:e, ...]


  def get_xyt_walls(self, f):
    s = sum(self.nWalls[:f])
    e = s + self.nWalls[f]
    return self.xytDomain[s:e, ...]


  def get_uvp_bubble(self, f):
    s = sum(self.nBubble[:f])
    e = s + self.nBubble[f]
    return self.uvpBubble[s:e, ...]


  def get_uvp_fluid(self, f):
    s = sum(self.nFluid[:f])
    e = s + self.nFluid[f]
    return self.uvpFluid[s:e, ...]


  def get_uvp_walls(self, f):
    s = sum(self.nWalls[:f])
    e = s + self.nWalls[f]
    return self.uvpDomain[s:e, ...]


  def get_id_walls(self, f):
    s = sum(self.nWalls[:f])
    e = s + self.nWalls[f]
    return self.idDomain[s:e]


  '''
  def get_xy_data(self, f):
    ptsPerFrame = (self.nIfacePnt // self.nTotalFrames)
    s = ptsPerFrame * f
    e = s + ptsPerFrame
    return self.xytIface[s:e, ...]


  def get_xy_col(self, f):
    ptsPerFrame = (self.nColPnt // self.nTotalFrames)
    s = ptsPerFrame * f
    e = s + ptsPerFrame
    return self.xytCol[s:e, ...]


  def get_xy_wall(self, f):
    ptsPerFrame = (self.nWallPnt // self.nTotalFrames)
    s = ptsPerFrame * f
    e = s + ptsPerFrame
    return self.xytDomain[s:e, ...]
  '''
<|MERGE_RESOLUTION|>--- conflicted
+++ resolved
@@ -29,13 +29,8 @@
   N_OUT_VAR = 3 # u, v, phi, scalar
 
   def __init__(self, fName='', startFrame=0, endFrame=399, dim=2, \
-<<<<<<< HEAD
                wallPoints=-1, colPoints=-1, ifacePoints=-1, icondPoints=-1, dataPoints=-1, \
                walls=[1,1,1,1], interface=1, source=UT.SRC_FLASHX):
-=======
-               wallPoints=-1, colPoints=-1, ifacePoints=-1, icondPoints=-1, walls=[1,1,1,1], \
-               interface=1, source=UT.SRC_FLASHX):
->>>>>>> b628a07b
     assert dim == 2, "Only supporting 2D datasets"
     self.fName        = fName
     self.dim          = dim
